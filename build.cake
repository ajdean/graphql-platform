#addin "nuget:?package=Cake.Sonar&version=1.1.22"
#addin "nuget:?package=Cake.FileHelpers&version=3.2.1"
#tool "nuget:?package=MSBuild.SonarQube.Runner.Tool&version=4.6.0"

//////////////////////////////////////////////////////////////////////
// ARGUMENTS
//////////////////////////////////////////////////////////////////////
var target = Argument("target", "Default");
var configuration = Argument("configuration", "Release");
var sonarLogin = Argument("sonarLogin", default(string));
var sonarPrKey = Argument("sonarPrKey", default(string));
var sonarBranch = Argument("sonarBranch", default(string));
var sonarBranchBase = Argument("sonarBranch", default(string));
var sonarVersion = Argument("sonarVersion", default(string));

//////////////////////////////////////////////////////////////////////
// PREPARATION
//////////////////////////////////////////////////////////////////////
var testOutputDir = Directory("./testoutput");
var publishOutputDir = Directory("./artifacts");

//////////////////////////////////////////////////////////////////////
// TASKS
//////////////////////////////////////////////////////////////////////
Task("EnvironmentSetup")
    .Does(() =>
{
    if(string.IsNullOrEmpty(sonarVersion))
    {
<<<<<<< HEAD
        sonarVersion = EnvironmentVariable("SONAR_VERSION");
=======
        packageVersion = EnvironmentVariable("Version");
>>>>>>> 14ef81bf
    }

    if(string.IsNullOrEmpty(sonarPrKey))
    {
        sonarPrKey = EnvironmentVariable("PR_NUMBER");
        sonarBranch = EnvironmentVariable("PR_SOURCE_BRANCH");
        sonarBranchBase = EnvironmentVariable("PR_TARGET_BRANCH");
        sonarBranchBase = "master";
        System.Console.WriteLine("PrKey" + sonarPrKey);
    }

    if(string.IsNullOrEmpty(sonarLogin))
    {
        sonarLogin = EnvironmentVariable("SONAR_TOKEN");
    }
});

Task("Build")
    .IsDependentOn("EnvironmentSetup")
    .Does(() =>
{
    var buildSettings = new DotNetCoreBuildSettings
    {
        Configuration = "Debug"
    };

    DotNetCoreBuild("./tools/Build.sln", buildSettings);
});

Task("Tests")
    .IsDependentOn("EnvironmentSetup")
    .Does(() =>
{
    var buildSettings = new DotNetCoreBuildSettings
    {
        Configuration = "Debug"
    };

    int i = 0;
    var testSettings = new DotNetCoreTestSettings
    {
        Configuration = "Debug",
        ResultsDirectory = $"./{testOutputDir}",
        Logger = "trx",
        NoRestore = true,
        NoBuild = true,
        ArgumentCustomization = args => args
            .Append("/p:CollectCoverage=true")
            .Append("/p:Exclude=[xunit.*]*")
            .Append("/p:CoverletOutputFormat=opencover")
            .Append($"/p:CoverletOutput=\"../../{testOutputDir}/full_{i++}\" --blame")
    };

    DotNetCoreBuild("./tools/Build.Core.sln", buildSettings);

    foreach(var file in GetFiles("./src/**/*.Tests.csproj"))
    {
        if(!file.FullPath.Contains("Classic") && !file.FullPath.Contains("Redis") && !file.FullPath.Contains("Mongo"))
        {
            DotNetCoreTest(file.FullPath, testSettings);
        }
    }
});

Task("AllTests")
    .IsDependentOn("EnvironmentSetup")
    .Does(() =>
{
    var buildSettings = new DotNetCoreBuildSettings
    {
        Configuration = "Debug"
    };

    int i = 0;
    var testSettings = new DotNetCoreTestSettings
    {
        Configuration = "Debug",
        ResultsDirectory = $"./{testOutputDir}",
        Logger = "trx",
        NoRestore = true,
        NoBuild = true,
        ArgumentCustomization = args => args
            .Append("/p:CollectCoverage=true")
            .Append("/p:Exclude=[xunit.*]*")
            .Append("/p:CoverletOutputFormat=opencover")
            .Append($"/p:CoverletOutput=\"../../{testOutputDir}/full_{i++}\" --blame")
    };

<<<<<<< HEAD
    DotNetCoreBuild("./tools/Build.sln", buildSettings);

    foreach(var file in GetFiles("./src/**/*.Tests.csproj"))
    {
        DotNetCoreTest(file.FullPath, testSettings);
=======
    DotNetCoreBuild("./tools/Build.Core.sln", buildSettings);

    foreach(var file in GetFiles("./src/**/*.Tests.csproj"))
    {
        if(!file.FullPath.Contains("Classic"))
        {
            DotNetCoreTest(file.FullPath, testSettings);
        }
>>>>>>> 14ef81bf
    }
});

Task("SonarBegin")
    .IsDependentOn("EnvironmentSetup")
    .Does(() =>
{
    SonarBegin(new SonarBeginSettings
    {
        UseCoreClr = true,
        Url = "https://sonarcloud.io",
        Login = sonarLogin,
        Key = "HotChocolate",
        Organization = "chillicream",
        VsTestReportsPath = "**/*.trx",
        OpenCoverReportsPath = "**/*.opencover.xml",
        Exclusions = "**/*.js,**/*.html,**/*.css,**/examples/**/*.*,**/StarWars/**/*.*,**/benchmarks/**/*.*,**/src/Templates/**/*.*",
        Verbose = false,
        Version = sonarVersion,
        ArgumentCustomization = a => {
            if(!string.IsNullOrEmpty(sonarPrKey))
            {
                a = a.Append($"/d:sonar.pullrequest.key=\"{sonarPrKey}\"");
                a = a.Append($"/d:sonar.pullrequest.branch=\"{sonarBranch}\"");
                a = a.Append($"/d:sonar.pullrequest.base=\"{sonarBranchBase}\"");
                a = a.Append($"/d:sonar.pullrequest.provider=\"github\"");
                a = a.Append($"/d:sonar.pullrequest.github.repository=\"ChilliCream/hotchocolate\"");
            }
            return a;
        }
    });
});

Task("SonarEnd")
    .Does(() =>
{
    SonarEnd(new SonarEndSettings
    {
        UseCoreClr = true,
        Login = sonarLogin
    });
});

//////////////////////////////////////////////////////////////////////
// TASK TARGETS
//////////////////////////////////////////////////////////////////////
Task("Default")
    .IsDependentOn("Sonar");

Task("Sonar")
    .IsDependentOn("SonarBegin")
    .IsDependentOn("AllTests")
    .IsDependentOn("SonarEnd");

//////////////////////////////////////////////////////////////////////
// EXECUTION
//////////////////////////////////////////////////////////////////////
RunTarget(target);<|MERGE_RESOLUTION|>--- conflicted
+++ resolved
@@ -27,11 +27,7 @@
 {
     if(string.IsNullOrEmpty(sonarVersion))
     {
-<<<<<<< HEAD
         sonarVersion = EnvironmentVariable("SONAR_VERSION");
-=======
-        packageVersion = EnvironmentVariable("Version");
->>>>>>> 14ef81bf
     }
 
     if(string.IsNullOrEmpty(sonarPrKey))
@@ -120,22 +116,11 @@
             .Append($"/p:CoverletOutput=\"../../{testOutputDir}/full_{i++}\" --blame")
     };
 
-<<<<<<< HEAD
     DotNetCoreBuild("./tools/Build.sln", buildSettings);
 
     foreach(var file in GetFiles("./src/**/*.Tests.csproj"))
     {
         DotNetCoreTest(file.FullPath, testSettings);
-=======
-    DotNetCoreBuild("./tools/Build.Core.sln", buildSettings);
-
-    foreach(var file in GetFiles("./src/**/*.Tests.csproj"))
-    {
-        if(!file.FullPath.Contains("Classic"))
-        {
-            DotNetCoreTest(file.FullPath, testSettings);
-        }
->>>>>>> 14ef81bf
     }
 });
 
