using System;
using System.Collections.Generic;
using System.Collections.Immutable;
using StrawberryShake.Properties;
using StrawberryShake.Remove;
using static StrawberryShake.Properties.Resources;

namespace StrawberryShake
{
    public interface IOperationResult<out T> : IOperationResult where T : class
    {
        new T? Data { get; }

        IOperationResultDataFactory<T> DataFactory { get; }
    }

    public interface IOperationResult
    {
        object? Data { get; }

        Type DataType { get; }

        IOperationResultDataInfo? DataInfo { get; }

        IReadOnlyList<IError> Errors { get; }

        IReadOnlyDictionary<string, object?> Extensions { get; }

        IReadOnlyDictionary<string, object?> ContextData { get; }
    }

    public class OperationResult<T> : IOperationResult<T> where T : class
    {
        public OperationResult(
            T? data,
            IOperationResultDataInfo? dataInfo,
            IOperationResultDataFactory<T> dataFactory,
            IReadOnlyList<IError>? errors,
            IReadOnlyDictionary<string, object?>? extensions = null,
            IReadOnlyDictionary<string, object?>? contextData = null)
        {
            if (data is null && errors is null)
            {
                throw new ArgumentNullException(nameof(data), Response_BodyAndExceptionAreNull);
            }

            Data = data;
            DataInfo = dataInfo;
            DataFactory = dataFactory;
            Errors = errors ?? Array.Empty<IError>();
            Extensions = extensions ?? ImmutableDictionary<string, object?>.Empty;
            ContextData = contextData ?? ImmutableDictionary<string, object?>.Empty;
        }

        public T? Data { get; }

        object? IOperationResult.Data => Data;

        public Type DataType => typeof(T);

        public IOperationResultDataInfo? DataInfo { get; }

        public IOperationResultDataFactory<T> DataFactory { get; }

        public IReadOnlyList<IError> Errors { get; }

        public IReadOnlyDictionary<string, object?> Extensions { get; }

        public IReadOnlyDictionary<string, object?> ContextData { get; }
<<<<<<< HEAD

        public Type ResultType => typeof(T);

        public object ResultInfo { get; }
=======
>>>>>>> 69107ed1
    }
}<|MERGE_RESOLUTION|>--- conflicted
+++ resolved
@@ -67,12 +67,5 @@
         public IReadOnlyDictionary<string, object?> Extensions { get; }
 
         public IReadOnlyDictionary<string, object?> ContextData { get; }
-<<<<<<< HEAD
-
-        public Type ResultType => typeof(T);
-
-        public object ResultInfo { get; }
-=======
->>>>>>> 69107ed1
     }
 }