--- conflicted
+++ resolved
@@ -257,21 +257,11 @@
 }
 
 
-<<<<<<< HEAD
-// ICreateReview_CreateReview_ReviewData
-=======
 // ReviewInputInputValueFormatter
->>>>>>> a3c3237c
-
-namespace Foo
-{
-    [global::System.CodeDom.Compiler.GeneratedCode("StrawberryShake", "11.0.0")]
-<<<<<<< HEAD
-    public interface ICreateReview_CreateReview_ReviewData
-        : ICreateReview_CreateReviewData
-    {
-        public global::System.String __typename { get; }
-=======
+
+namespace Foo
+{
+    [global::System.CodeDom.Compiler.GeneratedCode("StrawberryShake", "11.0.0")]
     public partial class ReviewInputInputValueFormatter
         : global::StrawberryShake.Serialization.IInputValueFormatter 
     {
@@ -311,7 +301,6 @@
         {
             return _stringSerializer.Format(value);
         }
->>>>>>> a3c3237c
     }
 }
 
