﻿// DroidEntity

#nullable enable

namespace Foo
{
    [global::System.CodeDom.Compiler.GeneratedCode("StrawberryShake", "11.0.0")]
    public partial class DroidEntity
    {
        public global::System.String Name { get; set; } = default!;

        public global::System.String? PrimaryFunction { get; set; }

        public global::Foo.State.CharacterConnectionData? Friends { get; set; }
    }
}


// HumanEntity

#nullable enable

namespace Foo
{
    [global::System.CodeDom.Compiler.GeneratedCode("StrawberryShake", "11.0.0")]
    public partial class HumanEntity
    {
        public global::System.String Name { get; set; } = default!;

        public global::System.String? HomePlanet { get; set; }

        public global::Foo.State.CharacterConnectionData? Friends { get; set; }
    }
}


// GetHeroFactory

#nullable enable

namespace Foo
{
    [global::System.CodeDom.Compiler.GeneratedCode("StrawberryShake", "11.0.0")]
    public partial class GetHeroFactory
        : global::StrawberryShake.IOperationResultDataFactory<GetHero>
    {
        private readonly global::StrawberryShake.IEntityStore _entityStore;
        private readonly global::StrawberryShake.IEntityMapper<DroidEntity, GetHero_Hero_Droid> _getHero_Hero_DroidFromDroidEntityMapper;
        private readonly global::StrawberryShake.IEntityMapper<HumanEntity, GetHero_Hero_Human> _getHero_Hero_HumanFromHumanEntityMapper;

        public GetHeroFactory(
            global::StrawberryShake.IEntityStore entityStore,
            global::StrawberryShake.IEntityMapper<DroidEntity, GetHero_Hero_Droid> getHero_Hero_DroidFromDroidEntityMapper,
            global::StrawberryShake.IEntityMapper<HumanEntity, GetHero_Hero_Human> getHero_Hero_HumanFromHumanEntityMapper)
        {
            _entityStore = entityStore
                 ?? throw new global::System.ArgumentNullException(nameof(entityStore));
            _getHero_Hero_DroidFromDroidEntityMapper = getHero_Hero_DroidFromDroidEntityMapper
                 ?? throw new global::System.ArgumentNullException(nameof(getHero_Hero_DroidFromDroidEntityMapper));
            _getHero_Hero_HumanFromHumanEntityMapper = getHero_Hero_HumanFromHumanEntityMapper
                 ?? throw new global::System.ArgumentNullException(nameof(getHero_Hero_HumanFromHumanEntityMapper));
        }

        public GetHero Create(global::StrawberryShake.IOperationResultDataInfo dataInfo)
        {
            if (dataInfo is GetHeroInfo info)
            {
                return new GetHero(MapIGetHero_Hero(info.Hero));
            }

            throw new global::System.ArgumentException("GetHeroInfo expected.");
        }

        private IGetHero_Hero? MapIGetHero_Hero(global::StrawberryShake.EntityId? entityId)
        {
            if (!entityId.HasValue)
            {
                return null;
            }


            if (entityId.Value.Name.Equals("Droid", global::System.StringComparison.Ordinal))
            {
                return _getHero_Hero_DroidFromDroidEntityMapper.Map(
                    _entityStore.GetEntity<DroidEntity>(entityId.Value)
                        ?? throw new global::StrawberryShake.GraphQLClientException());
            }

            if (entityId.Value.Name.Equals("Human", global::System.StringComparison.Ordinal))
            {
                return _getHero_Hero_HumanFromHumanEntityMapper.Map(
                    _entityStore.GetEntity<HumanEntity>(entityId.Value)
                        ?? throw new global::StrawberryShake.GraphQLClientException());
            }
            throw new global::System.NotSupportedException();
        }
    }
}


// GetHeroInfo

#nullable enable

namespace Foo
{
    [global::System.CodeDom.Compiler.GeneratedCode("StrawberryShake", "11.0.0")]
    public partial class GetHeroInfo
        : global::StrawberryShake.IOperationResultDataInfo
    {
        private readonly global::System.Collections.Generic.IReadOnlyCollection<global::StrawberryShake.EntityId> _entityIds;
        private readonly ulong _version;

        public GetHeroInfo(
            global::StrawberryShake.EntityId? hero,
            global::System.Collections.Generic.IReadOnlyCollection<global::StrawberryShake.EntityId> entityIds,
            ulong version)
        {
            Hero = hero;
            _entityIds = entityIds
                 ?? throw new global::System.ArgumentNullException(nameof(entityIds));
            _version = version;
        }

        public global::StrawberryShake.EntityId? Hero { get; }

        public global::System.Collections.Generic.IReadOnlyCollection<global::StrawberryShake.EntityId> EntityIds => _entityIds;

        public ulong Version => _version;

        public global::StrawberryShake.IOperationResultDataInfo WithVersion(ulong version)
        {
            return new GetHeroInfo(
                Hero,
                _entityIds,
                _version);
        }
    }
}


// GetHero

#nullable enable

namespace Foo
{
    [global::System.CodeDom.Compiler.GeneratedCode("StrawberryShake", "11.0.0")]
    public partial class GetHero
        : IGetHero
    {
        public GetHero(IGetHero_Hero? hero)
        {
            Hero = hero;
        }

        public IGetHero_Hero? Hero { get; } = default!;
    }
}


// GetHero_Hero_DroidFromDroidEntityMapper

#nullable enable

namespace Foo
{
    [global::System.CodeDom.Compiler.GeneratedCode("StrawberryShake", "11.0.0")]
    public partial class GetHero_Hero_DroidFromDroidEntityMapper
        : global::StrawberryShake.IEntityMapper<DroidEntity, GetHero_Hero_Droid>
    {
        private readonly global::StrawberryShake.IEntityStore _entityStore;
        private readonly global::StrawberryShake.IEntityMapper<DroidEntity, GetHero_Hero_Friends_Nodes_Droid> _getHero_Hero_Friends_Nodes_DroidFromDroidEntityMapper;
        private readonly global::StrawberryShake.IEntityMapper<HumanEntity, GetHero_Hero_Friends_Nodes_Human> _getHero_Hero_Friends_Nodes_HumanFromHumanEntityMapper;

        public GetHero_Hero_DroidFromDroidEntityMapper(
            global::StrawberryShake.IEntityStore entityStore,
            global::StrawberryShake.IEntityMapper<DroidEntity, GetHero_Hero_Friends_Nodes_Droid> getHero_Hero_Friends_Nodes_DroidFromDroidEntityMapper,
            global::StrawberryShake.IEntityMapper<HumanEntity, GetHero_Hero_Friends_Nodes_Human> getHero_Hero_Friends_Nodes_HumanFromHumanEntityMapper)
        {
            _entityStore = entityStore
                 ?? throw new global::System.ArgumentNullException(nameof(entityStore));
            _getHero_Hero_Friends_Nodes_DroidFromDroidEntityMapper = getHero_Hero_Friends_Nodes_DroidFromDroidEntityMapper
                 ?? throw new global::System.ArgumentNullException(nameof(getHero_Hero_Friends_Nodes_DroidFromDroidEntityMapper));
            _getHero_Hero_Friends_Nodes_HumanFromHumanEntityMapper = getHero_Hero_Friends_Nodes_HumanFromHumanEntityMapper
                 ?? throw new global::System.ArgumentNullException(nameof(getHero_Hero_Friends_Nodes_HumanFromHumanEntityMapper));
        }

        public GetHero_Hero_Droid Map(DroidEntity entity)
        {
            return new GetHero_Hero_Droid(
                entity.Name,
                entity.PrimaryFunction,
                MapIGetHero_Hero_Friends(entity.Friends));
        }

        private IGetHero_Hero_Friends? MapIGetHero_Hero_Friends(global::Foo.State.CharacterConnectionData data)
        {
            if (!data.HasValue)
            {
                return null;
            }

            IGetHero_Hero_Friends returnValue = default!;

            if (data?.__typename.Equals("CharacterConnection", global::System.StringComparison.Ordinal) ?? false)
            {
                returnValue = new GetHero_Hero_Friends_CharacterConnection(MapIGetHero_Hero_Friends_NodesArray(data.Nodes));
            }
            else {
                throw new global::System.NotSupportedException();
            }
            return returnValue;
        }

        private global::System.Collections.Generic.IReadOnlyList<IGetHero_Hero_Friends_Nodes?>? MapIGetHero_Hero_Friends_NodesArray(global::System.Collections.Generic.IReadOnlyList<global::StrawberryShake.EntityId?>? list)
        {
            if (!list.HasValue)
            {
                return null;
            }

            var iGetHero_Hero_Friends_Nodess = new global::System.Collections.Generic.List<IGetHero_Hero_Friends_Nodes?>();

            foreach (global::StrawberryShake.EntityId? child in list)
            {
                iGetHero_Hero_Friends_Nodess.Add(MapIGetHero_Hero_Friends_Nodes(child));
            }

            return iGetHero_Hero_Friends_Nodess;
        }

        private IGetHero_Hero_Friends_Nodes? MapIGetHero_Hero_Friends_Nodes(global::StrawberryShake.EntityId? entityId)
        {
            if (!entityId.HasValue)
            {
                return null;
            }


            if (entityId.Value.Name.Equals("Droid", global::System.StringComparison.Ordinal))
            {
                return _getHero_Hero_Friends_Nodes_DroidFromDroidEntityMapper.Map(
                    _entityStore.GetEntity<DroidEntity>(entityId.Value)
                        ?? throw new global::StrawberryShake.GraphQLClientException());
            }

            if (entityId.Value.Name.Equals("Human", global::System.StringComparison.Ordinal))
            {
                return _getHero_Hero_Friends_Nodes_HumanFromHumanEntityMapper.Map(
                    _entityStore.GetEntity<HumanEntity>(entityId.Value)
                        ?? throw new global::StrawberryShake.GraphQLClientException());
            }
            throw new global::System.NotSupportedException();
        }
    }
}


// GetHero_Hero_Droid

#nullable enable

namespace Foo
{
    [global::System.CodeDom.Compiler.GeneratedCode("StrawberryShake", "11.0.0")]
    public partial class GetHero_Hero_Droid
        : IGetHero_Hero_Droid
    {
        public GetHero_Hero_Droid(
            global::System.String name,
            global::System.String? primaryFunction,
            IGetHero_Hero_Friends? friends)
        {
            Name = name;
            PrimaryFunction = primaryFunction;
            Friends = friends;
        }

        public global::System.String Name { get; }

        public global::System.String? PrimaryFunction { get; } = default!;

        public IGetHero_Hero_Friends? Friends { get; } = default!;
    }
}


// GetHero_Hero_HumanFromHumanEntityMapper

#nullable enable

namespace Foo
{
    [global::System.CodeDom.Compiler.GeneratedCode("StrawberryShake", "11.0.0")]
    public partial class GetHero_Hero_HumanFromHumanEntityMapper
        : global::StrawberryShake.IEntityMapper<HumanEntity, GetHero_Hero_Human>
    {
        private readonly global::StrawberryShake.IEntityStore _entityStore;
        private readonly global::StrawberryShake.IEntityMapper<DroidEntity, GetHero_Hero_Friends_Nodes_Droid> _getHero_Hero_Friends_Nodes_DroidFromDroidEntityMapper;
        private readonly global::StrawberryShake.IEntityMapper<HumanEntity, GetHero_Hero_Friends_Nodes_Human> _getHero_Hero_Friends_Nodes_HumanFromHumanEntityMapper;

        public GetHero_Hero_HumanFromHumanEntityMapper(
            global::StrawberryShake.IEntityStore entityStore,
            global::StrawberryShake.IEntityMapper<DroidEntity, GetHero_Hero_Friends_Nodes_Droid> getHero_Hero_Friends_Nodes_DroidFromDroidEntityMapper,
            global::StrawberryShake.IEntityMapper<HumanEntity, GetHero_Hero_Friends_Nodes_Human> getHero_Hero_Friends_Nodes_HumanFromHumanEntityMapper)
        {
            _entityStore = entityStore
                 ?? throw new global::System.ArgumentNullException(nameof(entityStore));
            _getHero_Hero_Friends_Nodes_DroidFromDroidEntityMapper = getHero_Hero_Friends_Nodes_DroidFromDroidEntityMapper
                 ?? throw new global::System.ArgumentNullException(nameof(getHero_Hero_Friends_Nodes_DroidFromDroidEntityMapper));
            _getHero_Hero_Friends_Nodes_HumanFromHumanEntityMapper = getHero_Hero_Friends_Nodes_HumanFromHumanEntityMapper
                 ?? throw new global::System.ArgumentNullException(nameof(getHero_Hero_Friends_Nodes_HumanFromHumanEntityMapper));
        }

        public GetHero_Hero_Human Map(HumanEntity entity)
        {
            return new GetHero_Hero_Human(
                entity.Name,
                entity.HomePlanet,
                MapIGetHero_Hero_Friends(entity.Friends));
        }

        private IGetHero_Hero_Friends? MapIGetHero_Hero_Friends(global::Foo.State.CharacterConnectionData data)
        {
            if (!data.HasValue)
            {
                return null;
            }

            IGetHero_Hero_Friends returnValue = default!;

            if (data?.__typename.Equals("CharacterConnection", global::System.StringComparison.Ordinal) ?? false)
            {
                returnValue = new GetHero_Hero_Friends_CharacterConnection(MapIGetHero_Hero_Friends_NodesArray(data.Nodes));
            }
            else {
                throw new global::System.NotSupportedException();
            }
            return returnValue;
        }

        private global::System.Collections.Generic.IReadOnlyList<IGetHero_Hero_Friends_Nodes?>? MapIGetHero_Hero_Friends_NodesArray(global::System.Collections.Generic.IReadOnlyList<global::StrawberryShake.EntityId?>? list)
        {
            if (!list.HasValue)
            {
                return null;
            }

            var iGetHero_Hero_Friends_Nodess = new global::System.Collections.Generic.List<IGetHero_Hero_Friends_Nodes?>();

            foreach (global::StrawberryShake.EntityId? child in list)
            {
                iGetHero_Hero_Friends_Nodess.Add(MapIGetHero_Hero_Friends_Nodes(child));
            }

            return iGetHero_Hero_Friends_Nodess;
        }

        private IGetHero_Hero_Friends_Nodes? MapIGetHero_Hero_Friends_Nodes(global::StrawberryShake.EntityId? entityId)
        {
            if (!entityId.HasValue)
            {
                return null;
            }


            if (entityId.Value.Name.Equals("Droid", global::System.StringComparison.Ordinal))
            {
                return _getHero_Hero_Friends_Nodes_DroidFromDroidEntityMapper.Map(
                    _entityStore.GetEntity<DroidEntity>(entityId.Value)
                        ?? throw new global::StrawberryShake.GraphQLClientException());
            }

            if (entityId.Value.Name.Equals("Human", global::System.StringComparison.Ordinal))
            {
                return _getHero_Hero_Friends_Nodes_HumanFromHumanEntityMapper.Map(
                    _entityStore.GetEntity<HumanEntity>(entityId.Value)
                        ?? throw new global::StrawberryShake.GraphQLClientException());
            }
            throw new global::System.NotSupportedException();
        }
    }
}


// GetHero_Hero_Human

#nullable enable

namespace Foo
{
    [global::System.CodeDom.Compiler.GeneratedCode("StrawberryShake", "11.0.0")]
    public partial class GetHero_Hero_Human
        : IGetHero_Hero_Human
    {
        public GetHero_Hero_Human(
            global::System.String name,
            global::System.String? homePlanet,
            IGetHero_Hero_Friends? friends)
        {
            Name = name;
            HomePlanet = homePlanet;
            Friends = friends;
        }

        public global::System.String Name { get; }

        public global::System.String? HomePlanet { get; } = default!;

        public IGetHero_Hero_Friends? Friends { get; } = default!;
    }
}


// GetHero_Hero_Friends_CharacterConnection

#nullable enable

namespace Foo
{
    [global::System.CodeDom.Compiler.GeneratedCode("StrawberryShake", "11.0.0")]
    public partial class GetHero_Hero_Friends_CharacterConnection
        : IGetHero_Hero_Friends_CharacterConnection
    {
        public GetHero_Hero_Friends_CharacterConnection(global::System.Collections.Generic.IReadOnlyList<IGetHero_Hero_Friends_Nodes?>? nodes)
        {
            Nodes = nodes;
        }

        public global::System.Collections.Generic.IReadOnlyList<IGetHero_Hero_Friends_Nodes?>? Nodes { get; } = default!;
    }
}


<<<<<<< HEAD
// GetHero_Hero_Friends_CharacterConnectionData

#nullable enable

namespace Foo
{
    [global::System.CodeDom.Compiler.GeneratedCode("StrawberryShake", "11.0.0")]
    public partial class GetHero_Hero_Friends_CharacterConnectionData
        : IGetHero_Hero_Friends_CharacterConnectionData
    {
        public GetHero_Hero_Friends_CharacterConnectionData(
            global::System.String typename,
            global::System.Collections.Generic.IReadOnlyList<global::StrawberryShake.EntityId?>? nodes)
        {
            __typename = typename
                 ?? throw new global::System.ArgumentNullException(nameof(typename));
            Nodes = nodes;
        }

        public global::System.String __typename { get; }

        public global::System.Collections.Generic.IReadOnlyList<global::StrawberryShake.EntityId?>? Nodes { get; }
    }
}


=======
>>>>>>> 72bc385b
// GetHero_Hero_Friends_Nodes_DroidFromDroidEntityMapper

#nullable enable

namespace Foo
{
    [global::System.CodeDom.Compiler.GeneratedCode("StrawberryShake", "11.0.0")]
    public partial class GetHero_Hero_Friends_Nodes_DroidFromDroidEntityMapper
        : global::StrawberryShake.IEntityMapper<DroidEntity, GetHero_Hero_Friends_Nodes_Droid>
    {
        public GetHero_Hero_Friends_Nodes_Droid Map(DroidEntity entity)
        {
            return new GetHero_Hero_Friends_Nodes_Droid(entity.Name);
        }
    }
}


// GetHero_Hero_Friends_Nodes_Droid

#nullable enable

namespace Foo
{
    [global::System.CodeDom.Compiler.GeneratedCode("StrawberryShake", "11.0.0")]
    public partial class GetHero_Hero_Friends_Nodes_Droid
        : IGetHero_Hero_Friends_Nodes_Droid
    {
        public GetHero_Hero_Friends_Nodes_Droid(global::System.String name)
        {
            Name = name;
        }

        public global::System.String Name { get; }
    }
}


// GetHero_Hero_Friends_Nodes_HumanFromHumanEntityMapper

#nullable enable

namespace Foo
{
    [global::System.CodeDom.Compiler.GeneratedCode("StrawberryShake", "11.0.0")]
    public partial class GetHero_Hero_Friends_Nodes_HumanFromHumanEntityMapper
        : global::StrawberryShake.IEntityMapper<HumanEntity, GetHero_Hero_Friends_Nodes_Human>
    {
        public GetHero_Hero_Friends_Nodes_Human Map(HumanEntity entity)
        {
            return new GetHero_Hero_Friends_Nodes_Human(entity.Name);
        }
    }
}


// GetHero_Hero_Friends_Nodes_Human

#nullable enable

namespace Foo
{
    [global::System.CodeDom.Compiler.GeneratedCode("StrawberryShake", "11.0.0")]
    public partial class GetHero_Hero_Friends_Nodes_Human
        : IGetHero_Hero_Friends_Nodes_Human
    {
        public GetHero_Hero_Friends_Nodes_Human(global::System.String name)
        {
            Name = name;
        }

        public global::System.String Name { get; }
    }
}


// IGetHero

#nullable enable

namespace Foo
{
    [global::System.CodeDom.Compiler.GeneratedCode("StrawberryShake", "11.0.0")]
    public interface IGetHero
    {
        public IGetHero_Hero? Hero { get; }
    }
}


// IHero

#nullable enable

namespace Foo
{
    [global::System.CodeDom.Compiler.GeneratedCode("StrawberryShake", "11.0.0")]
    public interface IHero
    {
        public global::System.String Name { get; }

        public IGetHero_Hero_Friends? Friends { get; }
    }
}


// IGetHero_Hero

#nullable enable

namespace Foo
{
    [global::System.CodeDom.Compiler.GeneratedCode("StrawberryShake", "11.0.0")]
    public interface IGetHero_Hero
        : IHero
    {
    }
}


// IDroid

#nullable enable

namespace Foo
{
    [global::System.CodeDom.Compiler.GeneratedCode("StrawberryShake", "11.0.0")]
    public interface IDroid
    {
        public global::System.String? PrimaryFunction { get; }
    }
}


// IHero_Droid

#nullable enable

namespace Foo
{
    [global::System.CodeDom.Compiler.GeneratedCode("StrawberryShake", "11.0.0")]
    public interface IHero_Droid
        : IDroid
    {
        public global::System.String Name { get; }

        public IGetHero_Hero_Friends? Friends { get; }
    }
}


// IGetHero_Hero_Droid

#nullable enable

namespace Foo
{
    [global::System.CodeDom.Compiler.GeneratedCode("StrawberryShake", "11.0.0")]
    public interface IGetHero_Hero_Droid
        : IGetHero_Hero
        , IHero_Droid
    {
    }
}


// IHuman

#nullable enable

namespace Foo
{
    [global::System.CodeDom.Compiler.GeneratedCode("StrawberryShake", "11.0.0")]
    public interface IHuman
    {
        public global::System.String? HomePlanet { get; }
    }
}


// IHero_Human

#nullable enable

namespace Foo
{
    [global::System.CodeDom.Compiler.GeneratedCode("StrawberryShake", "11.0.0")]
    public interface IHero_Human
        : IHuman
    {
        public global::System.String Name { get; }

        public IGetHero_Hero_Friends? Friends { get; }
    }
}


// IGetHero_Hero_Human

#nullable enable

namespace Foo
{
    [global::System.CodeDom.Compiler.GeneratedCode("StrawberryShake", "11.0.0")]
    public interface IGetHero_Hero_Human
        : IGetHero_Hero
        , IHero_Human
    {
    }
}


// IGetHero_Hero_Friends

#nullable enable

namespace Foo
{
    [global::System.CodeDom.Compiler.GeneratedCode("StrawberryShake", "11.0.0")]
    public interface IGetHero_Hero_Friends
    {
        public global::System.Collections.Generic.IReadOnlyList<IGetHero_Hero_Friends_Nodes?>? Nodes { get; }
    }
}


<<<<<<< HEAD
// IGetHero_Hero_FriendsData

#nullable enable

namespace Foo
{
    [global::System.CodeDom.Compiler.GeneratedCode("StrawberryShake", "11.0.0")]
    public interface IGetHero_Hero_FriendsData
    {
        public global::System.String __typename { get; }

        public global::System.Collections.Generic.IReadOnlyList<global::StrawberryShake.EntityId?>? Nodes { get; }
    }
}


=======
>>>>>>> 72bc385b
// IGetHero_Hero_Friends_CharacterConnection

#nullable enable

namespace Foo
{
    [global::System.CodeDom.Compiler.GeneratedCode("StrawberryShake", "11.0.0")]
    public interface IGetHero_Hero_Friends_CharacterConnection
        : IGetHero_Hero_Friends
    {
    }
}


<<<<<<< HEAD
// IGetHero_Hero_Friends_CharacterConnectionData

#nullable enable

namespace Foo
{
    [global::System.CodeDom.Compiler.GeneratedCode("StrawberryShake", "11.0.0")]
    public interface IGetHero_Hero_Friends_CharacterConnectionData
        : IGetHero_Hero_FriendsData
    {
        public global::System.String __typename { get; }
    }
}


=======
>>>>>>> 72bc385b
// IGetHero_Hero_Friends_Nodes

#nullable enable

namespace Foo
{
    [global::System.CodeDom.Compiler.GeneratedCode("StrawberryShake", "11.0.0")]
    public interface IGetHero_Hero_Friends_Nodes
    {
        public global::System.String Name { get; }
    }
}


// IGetHero_Hero_Friends_Nodes_Droid

#nullable enable

namespace Foo
{
    [global::System.CodeDom.Compiler.GeneratedCode("StrawberryShake", "11.0.0")]
    public interface IGetHero_Hero_Friends_Nodes_Droid
        : IGetHero_Hero_Friends_Nodes
    {
    }
}


// IGetHero_Hero_Friends_Nodes_Human

#nullable enable

namespace Foo
{
    [global::System.CodeDom.Compiler.GeneratedCode("StrawberryShake", "11.0.0")]
    public interface IGetHero_Hero_Friends_Nodes_Human
        : IGetHero_Hero_Friends_Nodes
    {
    }
}


// GetHeroQueryDocument

#nullable enable

namespace Foo
{
    [global::System.CodeDom.Compiler.GeneratedCode("StrawberryShake", "11.0.0")]
    public partial class GetHeroQueryDocument
        : global::StrawberryShake.IDocument
    {
        private const global::System.String _bodyString = 
            @"query GetHero {
  hero(episode: NEW_HOPE) {
    __typename
    ... Hero
    ... on Droid {
      id
    }
    ... on Human {
      id
    }
  }
}

fragment Hero on Character {
  name
  ... Human
  ... Droid
  friends {
    __typename
    nodes {
      __typename
      name
      ... on Droid {
        id
      }
      ... on Human {
        id
      }
    }
  }
}

fragment Human on Human {
  homePlanet
}

fragment Droid on Droid {
  primaryFunction
}";
        private static readonly byte[] _body = global::System.Text.Encoding.UTF8.GetBytes(_bodyString);

        private GetHeroQueryDocument()
        {
        }

        public static GetHeroQueryDocument Instance { get; } = new GetHeroQueryDocument();

        public global::StrawberryShake.OperationKind Kind => global::StrawberryShake.OperationKind.Query;

        public global::System.ReadOnlySpan<byte> Body => _body;

        public override string ToString()
        {
            return _bodyString;
        }
    }
}


// GetHeroQuery

#nullable enable

namespace Foo
{
    [global::System.CodeDom.Compiler.GeneratedCode("StrawberryShake", "11.0.0")]
    public partial class GetHeroQuery
    {
        private readonly global::StrawberryShake.IOperationExecutor<IGetHero> _operationExecutor;

        public GetHeroQuery(global::StrawberryShake.IOperationExecutor<IGetHero> operationExecutor)
        {
            _operationExecutor = operationExecutor
                 ?? throw new global::System.ArgumentNullException(nameof(operationExecutor));
        }

        public async global::System.Threading.Tasks.Task<global::StrawberryShake.IOperationResult<IGetHero>> ExecuteAsync(global::System.Threading.CancellationToken cancellationToken = default)
        {
            var request = CreateRequest();
            
            return await _operationExecutor
                .ExecuteAsync(
                    request,
                    cancellationToken)
                .ConfigureAwait(false);
        }

        public global::System.IObservable<global::StrawberryShake.IOperationResult<IGetHero>> Watch(global::StrawberryShake.ExecutionStrategy? strategy = null)
        {
            var request = CreateRequest();
            return _operationExecutor.Watch(request, strategy);
        }

        private global::StrawberryShake.OperationRequest CreateRequest()
        {

            return new global::StrawberryShake.OperationRequest(
                "GetHero",
                GetHeroQueryDocument.Instance);
        }
    }
}


// GetHeroBuilder

#nullable enable

namespace Foo
{
    [global::System.CodeDom.Compiler.GeneratedCode("StrawberryShake", "11.0.0")]
    public partial class GetHeroBuilder
        : global::StrawberryShake.IOperationResultBuilder<global::System.Text.Json.JsonDocument, IGetHero>
    {
        private readonly global::StrawberryShake.IEntityStore _entityStore;
        private readonly global::System.Func<global::System.Text.Json.JsonElement, global::StrawberryShake.EntityId> _extractId;
        private readonly global::StrawberryShake.IOperationResultDataFactory<IGetHero> _resultDataFactory;
        private global::StrawberryShake.Serialization.ILeafValueParser<global::System.String, global::System.String> _stringParser;

        public GetHeroBuilder(
            global::StrawberryShake.IEntityStore entityStore,
            global::System.Func<global::System.Text.Json.JsonElement, global::StrawberryShake.EntityId> extractId,
            global::StrawberryShake.IOperationResultDataFactory<IGetHero> resultDataFactory,
            global::StrawberryShake.Serialization.ISerializerResolver serializerResolver)
        {
            _entityStore = entityStore
                 ?? throw new global::System.ArgumentNullException(nameof(entityStore));
            _extractId = extractId
                 ?? throw new global::System.ArgumentNullException(nameof(extractId));
            _resultDataFactory = resultDataFactory
                 ?? throw new global::System.ArgumentNullException(nameof(resultDataFactory));
            _stringParser = serializerResolver.GetLeafValueParser<global::System.String, global::System.String>("String")
                 ?? throw new global::System.ArgumentNullException(nameof(_stringParser));
        }

        public global::StrawberryShake.IOperationResult<IGetHero> Build(global::StrawberryShake.Response<global::System.Text.Json.JsonDocument> response)
        {
            (IGetHero Result, GetHeroInfo Info)? data = null;

            if (response.Body is not null
                && response.Body.RootElement.TryGetProperty("data", out global::System.Text.Json.JsonElement obj))
            {
                data = BuildData(obj);
            }

            return new global::StrawberryShake.OperationResult<IGetHero>(
                data?.Result,
                data?.Info,
                _resultDataFactory,
                null);
        }

        private (IGetHero, GetHeroInfo) BuildData(global::System.Text.Json.JsonElement obj)
        {
            using global::StrawberryShake.IEntityUpdateSession session = _entityStore.BeginUpdate();
            var entityIds = new global::System.Collections.Generic.HashSet<global::StrawberryShake.EntityId>();

            global::StrawberryShake.EntityId? heroId = UpdateIGetHero_HeroEntity(
                global::StrawberryShake.Transport.Http.JsonElementExtensions.GetPropertyOrNull(obj, "hero"),
                entityIds);

            var resultInfo = new GetHeroInfo(
                heroId,
                entityIds,
                session.Version);

            return (_resultDataFactory.Create(resultInfo), resultInfo);
        }

        private global::StrawberryShake.EntityId? UpdateIGetHero_HeroEntity(
            global::System.Text.Json.JsonElement? obj,
            global::System.Collections.Generic.ISet<global::StrawberryShake.EntityId> entityIds)
        {
            if (!obj.HasValue)
            {
                return null;
            }

            global::StrawberryShake.EntityId entityId = _extractId(obj.Value);
            entityIds.Add(entityId);


            if (entityId.Name.Equals("Droid", global::System.StringComparison.Ordinal))
            {
                DroidEntity entity = _entityStore.GetOrCreate<DroidEntity>(entityId);
                entity.Name = DeserializeNonNullableString(global::StrawberryShake.Transport.Http.JsonElementExtensions.GetPropertyOrNull(obj.Value, "name"));
                entity.PrimaryFunction = DeserializeString(global::StrawberryShake.Transport.Http.JsonElementExtensions.GetPropertyOrNull(obj.Value, "primaryFunction"));
                entity.Friends = DeserializeIGetHero_Hero_Friends(
                    global::StrawberryShake.Transport.Http.JsonElementExtensions.GetPropertyOrNull(obj.Value, "friends"),
                    entityIds);

                return entityId;
            }

            if (entityId.Name.Equals("Human", global::System.StringComparison.Ordinal))
            {
                HumanEntity entity = _entityStore.GetOrCreate<HumanEntity>(entityId);
                entity.Name = DeserializeNonNullableString(global::StrawberryShake.Transport.Http.JsonElementExtensions.GetPropertyOrNull(obj.Value, "name"));
                entity.HomePlanet = DeserializeString(global::StrawberryShake.Transport.Http.JsonElementExtensions.GetPropertyOrNull(obj.Value, "homePlanet"));
                entity.Friends = DeserializeIGetHero_Hero_Friends(
                    global::StrawberryShake.Transport.Http.JsonElementExtensions.GetPropertyOrNull(obj.Value, "friends"),
                    entityIds);

                return entityId;
            }

            throw new global::System.NotSupportedException();
        }

        private global::System.String DeserializeNonNullableString(global::System.Text.Json.JsonElement? obj)
        {
            if (!obj.HasValue)
            {
                throw new global::System.ArgumentNullException();
            }

            return _stringParser.Parse(obj.Value.GetString()!);
        }

        private global::System.String? DeserializeString(global::System.Text.Json.JsonElement? obj)
        {
            if (!obj.HasValue)
            {
                return null;
            }

            return _stringParser.Parse(obj.Value.GetString()!);
        }

        private global::Foo.State.CharacterConnectionData? DeserializeIGetHero_Hero_Friends(
            global::System.Text.Json.JsonElement? obj,
            global::System.Collections.Generic.ISet<global::StrawberryShake.EntityId> entityIds)
        {
            if (!obj.HasValue)
            {
                return null;
            }

            var typename = obj.Value.GetProperty("__typename").GetString();

            if (typename?.Equals("CharacterConnection", global::System.StringComparison.Ordinal) ?? false)
            {
                return new global::Foo.State.CharacterConnectionData(
                    typename,
                    nodes: UpdateIGetHero_Hero_Friends_NodesEntityArray(
                        global::StrawberryShake.Transport.Http.JsonElementExtensions.GetPropertyOrNull(obj.Value, "nodes"),
                        entityIds));
            }

            throw new global::System.NotSupportedException();
        }

        private global::System.Collections.Generic.IReadOnlyList<global::StrawberryShake.EntityId?>? UpdateIGetHero_Hero_Friends_NodesEntityArray(
            global::System.Text.Json.JsonElement? obj,
            global::System.Collections.Generic.ISet<global::StrawberryShake.EntityId> entityIds)
        {
            if (!obj.HasValue)
            {
                return null;
            }

            var iGetHero_Hero_Friends_Nodess = new global::System.Collections.Generic.List<global::StrawberryShake.EntityId?>();

            foreach (global::System.Text.Json.JsonElement child in obj.Value.EnumerateArray())
            {
                iGetHero_Hero_Friends_Nodess.Add(UpdateIGetHero_Hero_Friends_NodesEntity(
                    child,
                    entityIds));
            }

            return iGetHero_Hero_Friends_Nodess;
        }

        private global::StrawberryShake.EntityId? UpdateIGetHero_Hero_Friends_NodesEntity(
            global::System.Text.Json.JsonElement? obj,
            global::System.Collections.Generic.ISet<global::StrawberryShake.EntityId> entityIds)
        {
            if (!obj.HasValue)
            {
                return null;
            }

            global::StrawberryShake.EntityId entityId = _extractId(obj.Value);
            entityIds.Add(entityId);


            if (entityId.Name.Equals("Droid", global::System.StringComparison.Ordinal))
            {
                DroidEntity entity = _entityStore.GetOrCreate<DroidEntity>(entityId);
                entity.Name = DeserializeNonNullableString(global::StrawberryShake.Transport.Http.JsonElementExtensions.GetPropertyOrNull(obj.Value, "name"));

                return entityId;
            }

            if (entityId.Name.Equals("Human", global::System.StringComparison.Ordinal))
            {
                HumanEntity entity = _entityStore.GetOrCreate<HumanEntity>(entityId);
                entity.Name = DeserializeNonNullableString(global::StrawberryShake.Transport.Http.JsonElementExtensions.GetPropertyOrNull(obj.Value, "name"));

                return entityId;
            }

            throw new global::System.NotSupportedException();
        }
    }
}


// CharacterConnectionData

namespace Foo.State
{
    [global::System.CodeDom.Compiler.GeneratedCode("StrawberryShake", "11.0.0")]
    public partial class CharacterConnectionData
    {
        public CharacterConnectionData(
            global::System.String typename,
            global::System.Collections.Generic.IReadOnlyList<global::StrawberryShake.EntityId?>? nodes = null)
        {
            __typename = typename
                 ?? throw new global::System.ArgumentNullException(nameof(typename));
            Nodes = nodes;
        }

        public global::System.String __typename { get; }

        public global::System.Collections.Generic.IReadOnlyList<global::StrawberryShake.EntityId?>? Nodes { get; }
    }
}


// FooClient

#nullable enable

namespace Foo
{
    [global::System.CodeDom.Compiler.GeneratedCode("StrawberryShake", "11.0.0")]
    public partial class FooClient
    {
        private readonly GetHeroQuery _getHeroQuery;

        public FooClient(GetHeroQuery getHeroQuery)
        {
            _getHeroQuery = getHeroQuery
                 ?? throw new global::System.ArgumentNullException(nameof(getHeroQuery));
        }

        public GetHeroQuery GetHeroQuery => _getHeroQuery;
    }
}


// EntityIdFactory

#nullable enable

namespace Foo
{
    [global::System.CodeDom.Compiler.GeneratedCode("StrawberryShake", "11.0.0")]
    public static partial class EntityIdFactory
    {
        public static global::StrawberryShake.EntityId CreateEntityId(global::System.Text.Json.JsonElement obj)
        {
            global::System.String typeName = obj.GetProperty("__typename").GetString()!;
            
            return typeName switch
            {
                "Droid" => CreateDroidEntityId(obj, typeName),
                "Human" => CreateHumanEntityId(obj, typeName),
                _ => throw new global::System.NotSupportedException()
            };
        }

        private static global::StrawberryShake.EntityId CreateDroidEntityId(
            global::System.Text.Json.JsonElement obj,
            global::System.String type)
        {
            return new global::StrawberryShake.EntityId(
                type,
                obj.GetProperty("id").GetString()!);
        }

        private static global::StrawberryShake.EntityId CreateHumanEntityId(
            global::System.Text.Json.JsonElement obj,
            global::System.String type)
        {
            return new global::StrawberryShake.EntityId(
                type,
                obj.GetProperty("id").GetString()!);
        }
    }
}


// FooClientServiceCollectionExtensions

#nullable enable

namespace Foo
{
    [global::System.CodeDom.Compiler.GeneratedCode("StrawberryShake", "11.0.0")]
    public static partial class FooClientServiceCollectionExtensions
    {
        public static global::Microsoft.Extensions.DependencyInjection.IServiceCollection AddFooClient(
            this global::Microsoft.Extensions.DependencyInjection.IServiceCollection services,
            global::StrawberryShake.ExecutionStrategy strategy = global::StrawberryShake.ExecutionStrategy.NetworkOnly)
        {
            var serviceCollection = new global::Microsoft.Extensions.DependencyInjection.ServiceCollection();

            ConfigureClient(
                serviceCollection,
                strategy);

            global::Microsoft.Extensions.DependencyInjection.ServiceCollectionServiceExtensions.AddSingleton(
                services,
                sp => new ClientServiceProvider(sp));

            global::Microsoft.Extensions.DependencyInjection.ServiceCollectionServiceExtensions.AddSingleton(
                services,
                sp => global::Microsoft.Extensions.DependencyInjection.ServiceProviderServiceExtensions.GetRequiredService<GetHeroQuery>(
                    global::Microsoft.Extensions.DependencyInjection.ServiceProviderServiceExtensions.GetRequiredService<ClientServiceProvider>(sp)));

            global::Microsoft.Extensions.DependencyInjection.ServiceCollectionServiceExtensions.AddSingleton(
                services,
                sp => global::Microsoft.Extensions.DependencyInjection.ServiceProviderServiceExtensions.GetRequiredService<FooClient>(
                    global::Microsoft.Extensions.DependencyInjection.ServiceProviderServiceExtensions.GetRequiredService<ClientServiceProvider>(sp)));

            return services;
        }

        private static global::Microsoft.Extensions.DependencyInjection.IServiceCollection ConfigureClient(
            global::Microsoft.Extensions.DependencyInjection.IServiceCollection services,
            global::StrawberryShake.ExecutionStrategy strategy = global::StrawberryShake.ExecutionStrategy.NetworkOnly)
        {
            
            if (services is null)
            {
                throw new global::System.ArgumentNullException(nameof(services));
            }
            
            // register entity id factory
            
            global::Microsoft.Extensions.DependencyInjection.ServiceCollectionServiceExtensions.AddSingleton<global::System.Func<global::System.Text.Json.JsonElement, global::StrawberryShake.EntityId>>(services, EntityIdFactory.CreateEntityId);
            
            // register stores
            
            global::Microsoft.Extensions.DependencyInjection.Extensions.ServiceCollectionDescriptorExtensions.TryAddSingleton<
                global::StrawberryShake.IEntityStore,
                global::StrawberryShake.EntityStore>(
                    services);
            global::Microsoft.Extensions.DependencyInjection.Extensions.ServiceCollectionDescriptorExtensions.TryAddSingleton<
                global::StrawberryShake.IOperationStore>(
                    services,
                    sp => new global::StrawberryShake.OperationStore(
                        global::Microsoft.Extensions.DependencyInjection.ServiceProviderServiceExtensions.GetRequiredService<
                            global::StrawberryShake.IEntityStore
                            >(sp)
                        .Watch()
                        ));
            
            // register connections
            
            global::Microsoft.Extensions.DependencyInjection.ServiceCollectionServiceExtensions.AddSingleton(
                services,
                sp =>
                {
                    var clientFactory =
                        global::Microsoft.Extensions.DependencyInjection.ServiceProviderServiceExtensions.GetRequiredService<
                            global::System.Net.Http.IHttpClientFactory
                            >(sp);
            
                    return new global::StrawberryShake.Transport.Http.HttpConnection(
                        () => clientFactory.CreateClient("FooClient"));
                });
            
            // register mappers
            
            global::Microsoft.Extensions.DependencyInjection.ServiceCollectionServiceExtensions.AddSingleton<global::StrawberryShake.IEntityMapper<DroidEntity, GetHero_Hero_Droid>, GetHero_Hero_DroidFromDroidEntityMapper>(services);
            global::Microsoft.Extensions.DependencyInjection.ServiceCollectionServiceExtensions.AddSingleton<global::StrawberryShake.IEntityMapper<HumanEntity, GetHero_Hero_Human>, GetHero_Hero_HumanFromHumanEntityMapper>(services);
            global::Microsoft.Extensions.DependencyInjection.ServiceCollectionServiceExtensions.AddSingleton<global::StrawberryShake.IEntityMapper<DroidEntity, GetHero_Hero_Friends_Nodes_Droid>, GetHero_Hero_Friends_Nodes_DroidFromDroidEntityMapper>(services);
            global::Microsoft.Extensions.DependencyInjection.ServiceCollectionServiceExtensions.AddSingleton<global::StrawberryShake.IEntityMapper<HumanEntity, GetHero_Hero_Friends_Nodes_Human>, GetHero_Hero_Friends_Nodes_HumanFromHumanEntityMapper>(services);
            
            // register serializers
            
            global::Microsoft.Extensions.DependencyInjection.ServiceCollectionServiceExtensions.AddSingleton<global::StrawberryShake.Serialization.ISerializer, global::StrawberryShake.Serialization.StringSerializer>(services);
            global::Microsoft.Extensions.DependencyInjection.ServiceCollectionServiceExtensions.AddSingleton<global::StrawberryShake.Serialization.ISerializer, global::StrawberryShake.Serialization.BooleanSerializer>(services);
            global::Microsoft.Extensions.DependencyInjection.ServiceCollectionServiceExtensions.AddSingleton<global::StrawberryShake.Serialization.ISerializer, global::StrawberryShake.Serialization.ByteSerializer>(services);
            global::Microsoft.Extensions.DependencyInjection.ServiceCollectionServiceExtensions.AddSingleton<global::StrawberryShake.Serialization.ISerializer, global::StrawberryShake.Serialization.ShortSerializer>(services);
            global::Microsoft.Extensions.DependencyInjection.ServiceCollectionServiceExtensions.AddSingleton<global::StrawberryShake.Serialization.ISerializer, global::StrawberryShake.Serialization.IntSerializer>(services);
            global::Microsoft.Extensions.DependencyInjection.ServiceCollectionServiceExtensions.AddSingleton<global::StrawberryShake.Serialization.ISerializer, global::StrawberryShake.Serialization.LongSerializer>(services);
            global::Microsoft.Extensions.DependencyInjection.ServiceCollectionServiceExtensions.AddSingleton<global::StrawberryShake.Serialization.ISerializer, global::StrawberryShake.Serialization.FloatSerializer>(services);
            global::Microsoft.Extensions.DependencyInjection.ServiceCollectionServiceExtensions.AddSingleton<global::StrawberryShake.Serialization.ISerializer, global::StrawberryShake.Serialization.DecimalSerializer>(services);
            global::Microsoft.Extensions.DependencyInjection.ServiceCollectionServiceExtensions.AddSingleton<global::StrawberryShake.Serialization.ISerializer, global::StrawberryShake.Serialization.UrlSerializer>(services);
            global::Microsoft.Extensions.DependencyInjection.ServiceCollectionServiceExtensions.AddSingleton<global::StrawberryShake.Serialization.ISerializer, global::StrawberryShake.Serialization.UuidSerializer>(services);
            global::Microsoft.Extensions.DependencyInjection.ServiceCollectionServiceExtensions.AddSingleton<global::StrawberryShake.Serialization.ISerializer, global::StrawberryShake.Serialization.IdSerializer>(services);
            global::Microsoft.Extensions.DependencyInjection.ServiceCollectionServiceExtensions.AddSingleton<global::StrawberryShake.Serialization.ISerializer, global::StrawberryShake.Serialization.DateTimeSerializer>(services);
            global::Microsoft.Extensions.DependencyInjection.ServiceCollectionServiceExtensions.AddSingleton<global::StrawberryShake.Serialization.ISerializer, global::StrawberryShake.Serialization.DateSerializer>(services);
            global::Microsoft.Extensions.DependencyInjection.ServiceCollectionServiceExtensions.AddSingleton<global::StrawberryShake.Serialization.ISerializer, global::StrawberryShake.Serialization.ByteArraySerializer>(services);
            global::Microsoft.Extensions.DependencyInjection.ServiceCollectionServiceExtensions.AddSingleton<global::StrawberryShake.Serialization.ISerializer, global::StrawberryShake.Serialization.TimeSpanSerializer>(services);
            global::Microsoft.Extensions.DependencyInjection.ServiceCollectionServiceExtensions.AddSingleton<global::StrawberryShake.Serialization.ISerializerResolver, global::StrawberryShake.Serialization.SerializerResolver>(services);
            
            // register operations
            
            global::Microsoft.Extensions.DependencyInjection.ServiceCollectionServiceExtensions.AddSingleton<
                global::StrawberryShake.IOperationResultDataFactory<IGetHero>,
                GetHeroFactory>(
                    services);
            global::Microsoft.Extensions.DependencyInjection.ServiceCollectionServiceExtensions.AddSingleton<
                global::StrawberryShake.IOperationResultBuilder<global::System.Text.Json.JsonDocument, IGetHero>,
                GetHeroBuilder>(
                    services);
            global::Microsoft.Extensions.DependencyInjection.ServiceCollectionServiceExtensions.AddSingleton<
                global::StrawberryShake.IOperationExecutor<IGetHero>>(
                    services,
                    sp => new global::StrawberryShake.OperationExecutor<global::System.Text.Json.JsonDocument, IGetHero>(
                        global::Microsoft.Extensions.DependencyInjection.ServiceProviderServiceExtensions.GetRequiredService<global::StrawberryShake.Transport.Http.HttpConnection>(sp),
                        () => global::Microsoft.Extensions.DependencyInjection.ServiceProviderServiceExtensions.GetRequiredService<global::StrawberryShake.IOperationResultBuilder<global::System.Text.Json.JsonDocument, IGetHero>>(sp),
                        global::Microsoft.Extensions.DependencyInjection.ServiceProviderServiceExtensions.GetRequiredService<global::StrawberryShake.IOperationStore>(sp),
                        strategy));
            
            global::Microsoft.Extensions.DependencyInjection.ServiceCollectionServiceExtensions.AddSingleton<GetHeroQuery>(services);
            
            global::Microsoft.Extensions.DependencyInjection.ServiceCollectionServiceExtensions.AddSingleton<FooClient>(services);
            
            return services;
        }

        private class ClientServiceProvider
            : System.IServiceProvider
            , System.IDisposable
        {
            private readonly System.IServiceProvider _provider;

            public ClientServiceProvider(System.IServiceProvider provider)
            {
                _provider = provider;
            }

            public object? GetService(System.Type serviceType)
            {
                return _provider.GetService(serviceType);
            }

            public void Dispose()
            {
                if (_provider is System.IDisposable d)
                {
                    d.Dispose();
                }
            }
        }
    }
}

<|MERGE_RESOLUTION|>--- conflicted
+++ resolved
@@ -433,35 +433,6 @@
 }
 
 
-<<<<<<< HEAD
-// GetHero_Hero_Friends_CharacterConnectionData
-
-#nullable enable
-
-namespace Foo
-{
-    [global::System.CodeDom.Compiler.GeneratedCode("StrawberryShake", "11.0.0")]
-    public partial class GetHero_Hero_Friends_CharacterConnectionData
-        : IGetHero_Hero_Friends_CharacterConnectionData
-    {
-        public GetHero_Hero_Friends_CharacterConnectionData(
-            global::System.String typename,
-            global::System.Collections.Generic.IReadOnlyList<global::StrawberryShake.EntityId?>? nodes)
-        {
-            __typename = typename
-                 ?? throw new global::System.ArgumentNullException(nameof(typename));
-            Nodes = nodes;
-        }
-
-        public global::System.String __typename { get; }
-
-        public global::System.Collections.Generic.IReadOnlyList<global::StrawberryShake.EntityId?>? Nodes { get; }
-    }
-}
-
-
-=======
->>>>>>> 72bc385b
 // GetHero_Hero_Friends_Nodes_DroidFromDroidEntityMapper
 
 #nullable enable
@@ -688,25 +659,6 @@
 }
 
 
-<<<<<<< HEAD
-// IGetHero_Hero_FriendsData
-
-#nullable enable
-
-namespace Foo
-{
-    [global::System.CodeDom.Compiler.GeneratedCode("StrawberryShake", "11.0.0")]
-    public interface IGetHero_Hero_FriendsData
-    {
-        public global::System.String __typename { get; }
-
-        public global::System.Collections.Generic.IReadOnlyList<global::StrawberryShake.EntityId?>? Nodes { get; }
-    }
-}
-
-
-=======
->>>>>>> 72bc385b
 // IGetHero_Hero_Friends_CharacterConnection
 
 #nullable enable
@@ -721,24 +673,6 @@
 }
 
 
-<<<<<<< HEAD
-// IGetHero_Hero_Friends_CharacterConnectionData
-
-#nullable enable
-
-namespace Foo
-{
-    [global::System.CodeDom.Compiler.GeneratedCode("StrawberryShake", "11.0.0")]
-    public interface IGetHero_Hero_Friends_CharacterConnectionData
-        : IGetHero_Hero_FriendsData
-    {
-        public global::System.String __typename { get; }
-    }
-}
-
-
-=======
->>>>>>> 72bc385b
 // IGetHero_Hero_Friends_Nodes
 
 #nullable enable
@@ -1101,6 +1035,8 @@
 
 
 // CharacterConnectionData
+
+#nullable enable
 
 namespace Foo.State
 {
