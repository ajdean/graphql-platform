--- conflicted
+++ resolved
@@ -46,7 +46,7 @@
 {
     [global::System.CodeDom.Compiler.GeneratedCode("StrawberryShake", "11.0.0")]
     public partial class EpisodeParser
-        : global::StrawberryShake.Serialization.IInputValueFormatter 
+        : global::StrawberryShake.Serialization.IInputValueFormatter
         , global::StrawberryShake.Serialization.ILeafValueParser<global::System.String, Episode>
     {
         public global::System.String TypeName => "Episode";
@@ -336,7 +336,7 @@
     public partial class GetHeroQueryDocument
         : global::StrawberryShake.IDocument
     {
-        private const global::System.String _bodyString = 
+        private const global::System.String _bodyString =
             @"query GetHero {
   hero(episode: NEW_HOPE) {
     __typename
@@ -388,7 +388,7 @@
         public async global::System.Threading.Tasks.Task<global::StrawberryShake.IOperationResult<IGetHero>> ExecuteAsync(global::System.Threading.CancellationToken cancellationToken = default)
         {
             var request = CreateRequest();
-            
+
             return await _operationExecutor
                 .ExecuteAsync(
                     request,
@@ -588,7 +588,7 @@
         public static global::StrawberryShake.EntityId CreateEntityId(global::System.Text.Json.JsonElement obj)
         {
             global::System.String typeName = obj.GetProperty("__typename").GetString()!;
-            
+
             return typeName switch
             {
                 "Droid" => CreateDroidEntityId(obj, typeName),
@@ -629,21 +629,18 @@
             this global::Microsoft.Extensions.DependencyInjection.IServiceCollection services,
             global::StrawberryShake.ExecutionStrategy strategy = global::StrawberryShake.ExecutionStrategy.NetworkOnly)
         {
-            
+
             if (services is null)
             {
                 throw new global::System.ArgumentNullException(nameof(services));
             }
-            
-<<<<<<< HEAD
+
             // register entity id factory
-            
+
             global::Microsoft.Extensions.DependencyInjection.ServiceCollectionServiceExtensions.AddSingleton<global::System.Func<global::System.Text.Json.JsonElement, global::StrawberryShake.EntityId>>(services, EntityIdFactory.CreateEntityId)
-            
-=======
->>>>>>> 92df1db0
+
             // register stores
-            
+
             global::Microsoft.Extensions.DependencyInjection.Extensions.ServiceCollectionDescriptorExtensions.TryAddSingleton<
                 global::StrawberryShake.IEntityStore,
                 global::StrawberryShake.EntityStore>(
@@ -657,9 +654,9 @@
                             >(sp)
                         .Watch()
                         ));
-            
+
             // register connections
-            
+
             global::Microsoft.Extensions.DependencyInjection.ServiceCollectionServiceExtensions.AddSingleton(
                 services,
                 sp =>
@@ -668,18 +665,18 @@
                         global::Microsoft.Extensions.DependencyInjection.ServiceProviderServiceExtensions.GetRequiredService<
                             global::System.Net.Http.IHttpClientFactory
                             >(sp);
-            
+
                     return new global::StrawberryShake.Transport.Http.HttpConnection(
                         () => clientFactory.CreateClient("FooClient"));
                 });
-            
+
             // register mappers
-            
+
             global::Microsoft.Extensions.DependencyInjection.ServiceCollectionServiceExtensions.AddSingleton<global::StrawberryShake.IEntityMapper<DroidEntity, GetHero_Hero_Droid>, GetHero_Hero_DroidFromDroidEntityMapper>(services);
             global::Microsoft.Extensions.DependencyInjection.ServiceCollectionServiceExtensions.AddSingleton<global::StrawberryShake.IEntityMapper<HumanEntity, GetHero_Hero_Human>, GetHero_Hero_HumanFromHumanEntityMapper>(services);
-            
+
             // register serializers
-            
+
             global::Microsoft.Extensions.DependencyInjection.ServiceCollectionServiceExtensions.AddSingleton<global::StrawberryShake.Serialization.ISerializer, EpisodeParser>(services);
             global::Microsoft.Extensions.DependencyInjection.ServiceCollectionServiceExtensions.AddSingleton<global::StrawberryShake.Serialization.ISerializer, global::StrawberryShake.Serialization.StringSerializer>(services);
             global::Microsoft.Extensions.DependencyInjection.ServiceCollectionServiceExtensions.AddSingleton<global::StrawberryShake.Serialization.ISerializer, global::StrawberryShake.Serialization.BooleanSerializer>(services);
@@ -697,9 +694,9 @@
             global::Microsoft.Extensions.DependencyInjection.ServiceCollectionServiceExtensions.AddSingleton<global::StrawberryShake.Serialization.ISerializer, global::StrawberryShake.Serialization.ByteArraySerializer>(services);
             global::Microsoft.Extensions.DependencyInjection.ServiceCollectionServiceExtensions.AddSingleton<global::StrawberryShake.Serialization.ISerializer, global::StrawberryShake.Serialization.TimeSpanSerializer>(services);
             global::Microsoft.Extensions.DependencyInjection.ServiceCollectionServiceExtensions.AddSingleton<global::StrawberryShake.Serialization.ISerializerResolver, global::StrawberryShake.Serialization.SerializerResolver>(services);
-            
+
             // register operations
-            
+
             global::Microsoft.Extensions.DependencyInjection.ServiceCollectionServiceExtensions.AddSingleton<
                 global::StrawberryShake.IOperationResultDataFactory<IGetHero>,
                 GetHeroFactory>(
@@ -716,10 +713,10 @@
                         () => global::Microsoft.Extensions.DependencyInjection.ServiceProviderServiceExtensions.GetRequiredService<global::StrawberryShake.IOperationResultBuilder<global::System.Text.Json.JsonDocument, IGetHero>>(sp),
                         global::Microsoft.Extensions.DependencyInjection.ServiceProviderServiceExtensions.GetRequiredService<global::StrawberryShake.IOperationStore>(sp),
                         strategy));
-            
+
             global::Microsoft.Extensions.DependencyInjection.ServiceCollectionServiceExtensions.AddSingleton<GetHeroQuery>(services);
             global::Microsoft.Extensions.DependencyInjection.ServiceCollectionServiceExtensions.AddSingleton<FooClient>(services);
-            
+
             return services;
         }
     }
