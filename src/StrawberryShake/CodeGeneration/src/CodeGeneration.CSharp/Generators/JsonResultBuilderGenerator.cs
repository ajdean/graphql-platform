--- conflicted
+++ resolved
@@ -27,11 +27,8 @@
         protected override void Generate(ResultBuilderDescriptor resultBuilderDescriptor,
             CodeGeneratorSettings settings,
             CodeWriter writer,
-<<<<<<< HEAD
             ResultBuilderDescriptor resultBuilderDescriptor,
             CodeGeneratorSettings settings,
-=======
->>>>>>> 7ae9b570
             out string fileName,
             out string? path)
         {
