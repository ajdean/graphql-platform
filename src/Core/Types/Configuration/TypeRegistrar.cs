using System;
using System.Collections.Generic;
using System.Linq;
using HotChocolate.Types;
using HotChocolate.Types.Descriptors;
using HotChocolate.Utilities;

#nullable enable

namespace HotChocolate.Configuration
{
    internal sealed class TypeRegistrar
        : ITypeRegistrar
    {
        private readonly ServiceFactory _serviceFactory = new ServiceFactory();
        private readonly HashSet<ITypeReference> _unresolved = new HashSet<ITypeReference>();
        private readonly HashSet<RegisteredType> _handled = new HashSet<RegisteredType>();
        private readonly IDictionary<ITypeReference, RegisteredType> _registered;
        private readonly IDictionary<IClrTypeReference, ITypeReference> _clrTypeReferences;
        private readonly IDescriptorContext _descriptorContext;
        private readonly IDictionary<string, object> _contextData;
        private readonly ITypeInitializationInterceptor _interceptor;

        public TypeRegistrar(
            IDictionary<ITypeReference, RegisteredType> registeredTypes,
            IDictionary<IClrTypeReference, ITypeReference> clrTypeReferences,
            IDescriptorContext descriptorContext,
<<<<<<< HEAD
            IEnumerable<ITypeReference> initialTypes,
            IDictionary<ITypeReference, ITypeReference> clrTypes,
            IDictionary<string, object> contextData,
            ITypeInitializationInterceptor interceptor)
        {
            if (services is null)
            {
                throw new ArgumentNullException(nameof(services));
            }

            if (initialTypes is null)
            {
                throw new ArgumentNullException(nameof(initialTypes));
            }

            if (contextData is null)
            {
                throw new ArgumentNullException(nameof(contextData));
            }

            if (interceptor is null)
            {
                throw new ArgumentNullException(nameof(interceptor));
            }

            _descriptorContext = descriptorContext
                ?? throw new ArgumentNullException(nameof(descriptorContext));
            ClrTypes = clrTypes
                ?? throw new ArgumentNullException(nameof(clrTypes));

            _unregistered.AddRange(IntrospectionTypes.All);
            _unregistered.AddRange(Directives.All);
            _unregistered.AddRange(initialTypes);
            _serviceFactory.Services = services;
            _contextData = contextData;
            _interceptor = interceptor;
=======
            IDictionary<string, object> contextData,
            IServiceProvider services)
        {
            _registered = registeredTypes;
            _clrTypeReferences = clrTypeReferences;
            _descriptorContext = descriptorContext;
            _contextData = contextData;
            _serviceFactory.Services = services;
>>>>>>> 22d81568
        }

        public void Register(TypeSystemObjectBase typeSystemObject, bool isInferred = false)
        {
            RegisteredType registeredType = InitializeType(typeSystemObject, isInferred);

            if (registeredType.References.Count > 0)
            {
                foreach (ITypeReference typeReference in registeredType.References)
                {
                    _registered[typeReference] = registeredType;
                    _unresolved.Remove(typeReference);
                }

                if (typeSystemObject is IHasClrType hasClrType
                    && hasClrType.ClrType != typeof(object))
                {
                    var clrRef = new ClrTypeReference(
                        hasClrType.ClrType,
                        SchemaTypeReference.InferTypeContext(typeSystemObject));
                    _unresolved.Remove(clrRef);

                    if (!_clrTypeReferences.ContainsKey(clrRef))
                    {
                        _clrTypeReferences.Add(clrRef, registeredType.References[0]);
                    }
                }
            }
        }

        public void MarkUnresolved(ITypeReference typeReference)
        {
            _unresolved.Add(typeReference);
        }

        public void MarkResolved(ITypeReference typeReference)
        {
            _unresolved.Remove(typeReference);
        }

        public bool IsResolved(ITypeReference typeReference)
        {
            if (_registered.ContainsKey(typeReference))
            {
                return true;
            }

            if (typeReference is IClrTypeReference clrTypeReference)
            {
                return _clrTypeReferences.ContainsKey(clrTypeReference);
            }

            return false;
        }

        public TypeSystemObjectBase CreateInstance(Type namedSchemaType)
        {
            try
            {
                return (TypeSystemObjectBase)_serviceFactory.CreateInstance(namedSchemaType);
            }
            catch (Exception ex)
            {
                // todo : resources
                throw new SchemaException(
                    SchemaErrorBuilder.New()
                        .SetMessage(
                            "Unable to create instance of type `{0}`.",
                            namedSchemaType.FullName)
                        .SetException(ex)
                        .SetExtension(nameof(namedSchemaType), namedSchemaType)
                        .Build());
            }
        }

        public IReadOnlyCollection<ITypeReference> GetUnresolved()
        {
            return _unresolved.ToList();
        }

        public IReadOnlyCollection<ITypeReference> GetUnhandled()
        {
            var unhandled = new List<ITypeReference>();

            foreach (RegisteredType type in _registered.Values)
            {
                if (_handled.Add(type))
                {
                    unhandled.AddRange(
                        type.InitializationContext
                            .TypeDependencies.Select(t => t.TypeReference));
                }
            }

            return unhandled;
        }

        private RegisteredType InitializeType(
            TypeSystemObjectBase typeSystemObject,
            bool isInferred)
        {
            try
            {
                var initializationContext = new InitializationContext(
                    typeSystemObject,
                    _serviceFactory.Services,
                    _descriptorContext,
                    _contextData,
                    _interceptor);

                typeSystemObject.Initialize(initializationContext);

                var references = new List<ITypeReference>();

                if (!isInferred)
                {
                    references.Add(new SchemaTypeReference(typeSystemObject));
                }

                if (!BaseTypes.IsNonGenericBaseType(typeSystemObject.GetType()))
                {
                    references.Add(new ClrTypeReference(
                        typeSystemObject.GetType(),
                        SchemaTypeReference.InferTypeContext(typeSystemObject)));
                }

                if (typeSystemObject is IHasTypeIdentity hasTypeIdentity
                    && hasTypeIdentity.TypeIdentity is { })
                {
                    var reference = new ClrTypeReference(
                        hasTypeIdentity.TypeIdentity,
                        SchemaTypeReference.InferTypeContext(typeSystemObject));

                    if (!references.Contains(reference))
                    {
                        references.Add(reference);
                    }
                }

                var registeredType = new RegisteredType(
                    references,
                    typeSystemObject,
                    initializationContext,
                    initializationContext.TypeDependencies,
                    isInferred);

                return registeredType;
            }
            catch (Exception ex)
            {
                throw new SchemaException(
                    SchemaErrorBuilder.New()
                        .SetMessage(ex.Message)
                        .SetException(ex)
                        .SetTypeSystemObject(typeSystemObject)
                        .Build());
            }
        }
    }
}<|MERGE_RESOLUTION|>--- conflicted
+++ resolved
@@ -25,53 +25,16 @@
             IDictionary<ITypeReference, RegisteredType> registeredTypes,
             IDictionary<IClrTypeReference, ITypeReference> clrTypeReferences,
             IDescriptorContext descriptorContext,
-<<<<<<< HEAD
-            IEnumerable<ITypeReference> initialTypes,
-            IDictionary<ITypeReference, ITypeReference> clrTypes,
             IDictionary<string, object> contextData,
-            ITypeInitializationInterceptor interceptor)
-        {
-            if (services is null)
-            {
-                throw new ArgumentNullException(nameof(services));
-            }
-
-            if (initialTypes is null)
-            {
-                throw new ArgumentNullException(nameof(initialTypes));
-            }
-
-            if (contextData is null)
-            {
-                throw new ArgumentNullException(nameof(contextData));
-            }
-
-            if (interceptor is null)
-            {
-                throw new ArgumentNullException(nameof(interceptor));
-            }
-
-            _descriptorContext = descriptorContext
-                ?? throw new ArgumentNullException(nameof(descriptorContext));
-            ClrTypes = clrTypes
-                ?? throw new ArgumentNullException(nameof(clrTypes));
-
-            _unregistered.AddRange(IntrospectionTypes.All);
-            _unregistered.AddRange(Directives.All);
-            _unregistered.AddRange(initialTypes);
-            _serviceFactory.Services = services;
-            _contextData = contextData;
-            _interceptor = interceptor;
-=======
-            IDictionary<string, object> contextData,
+            ITypeInitializationInterceptor interceptor,
             IServiceProvider services)
         {
             _registered = registeredTypes;
             _clrTypeReferences = clrTypeReferences;
             _descriptorContext = descriptorContext;
             _contextData = contextData;
+            _interceptor = interceptor;
             _serviceFactory.Services = services;
->>>>>>> 22d81568
         }
 
         public void Register(TypeSystemObjectBase typeSystemObject, bool isInferred = false)
