--- conflicted
+++ resolved
@@ -13,11 +13,6 @@
             IInputType type,
             IValueNode value,
             Expression instance,
-<<<<<<< HEAD
-=======
-            ITypeConversion converter,
-            bool inMemory,
->>>>>>> 6c98ffc1
             out Expression expression)
         {
             if (operation.Kind == FilterOperationKind.ArrayAny &&
@@ -26,22 +21,11 @@
             {
                 MemberExpression property =
                     Expression.Property(instance, operation.Property);
-<<<<<<< HEAD
-                Type propertType;
-=======
                 Type propertType = operation.Type;
->>>>>>> 6c98ffc1
 
                 if (operation.TryGetSimpleFilterBaseType(out Type baseType))
                 {
                     propertType = baseType;
-<<<<<<< HEAD
-                }
-                else
-                {
-                    propertType = operation.Type;
-=======
->>>>>>> 6c98ffc1
                 }
 
                 if (parsedValue)
@@ -57,11 +41,7 @@
                             propertType,
                             property));
                 }
-<<<<<<< HEAD
                 if (context.InMemory)
-=======
-                if (inMemory)
->>>>>>> 6c98ffc1
                 {
                     expression = FilterExpressionBuilder.NotNullAndAlso(property, expression);
                 }
