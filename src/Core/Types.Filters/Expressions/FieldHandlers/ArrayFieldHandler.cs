--- conflicted
+++ resolved
@@ -46,13 +46,7 @@
             ObjectFieldNode node,
             ISyntaxNode parent,
             IReadOnlyList<object> path,
-<<<<<<< HEAD
             IReadOnlyList<ISyntaxNode> ancestors)
-=======
-            IReadOnlyList<ISyntaxNode> ancestors,
-            Stack<QueryableClosure> closures,
-            bool inMemory)
->>>>>>> 6c98ffc1
         {
 
             if (
@@ -94,18 +88,14 @@
                     default:
                         throw new NotSupportedException();
                 }
-<<<<<<< HEAD
-                context.GetLevel().Enqueue(expression);
-=======
 
                 if (inMemory)
                 {
                     expression = FilterExpressionBuilder.NotNullAndAlso(
-                                closures.Peek().Instance.Peek(), expression);
+                                 context.GetInstance(), expression);
                 }
 
-                closures.Peek().Level.Peek().Enqueue(expression);
->>>>>>> 6c98ffc1
+                context.GetLevel().Enqueue(expression);
 
                 context.PopInstance();
             }
