--- conflicted
+++ resolved
@@ -15,22 +15,7 @@
         /// <summary>
         /// Completes the event stream and deletes the pub/sub system subscription.
         /// </summary>
-<<<<<<< HEAD
-        bool IsCompleted { get; }
-
-        /// <summary>
-        /// Reads the next event from the current event stream.
-        /// </summary>
-        ValueTask<IEventMessage> ReadAsync(CancellationToken cancellationToken = default);
-
-        /// <summary>
-        /// Completes the event stream and deletes
-        /// the pub/sub system subscription.
-        /// </summary>
-        ValueTask CompleteAsync(CancellationToken cancellationToken = default);
-=======
         ValueTask CompleteAsync(
             CancellationToken cancellationToken = default);
->>>>>>> 82105ee9
     }
 }