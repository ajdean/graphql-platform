--- conflicted
+++ resolved
@@ -20,17 +20,8 @@
     {
         protected override ObjectTypeDefinition CreateDefinition(ITypeDiscoveryContext context)
         {
-<<<<<<< HEAD
-            descriptor
-                .Name(Names.__AppliedDirective)
-                .Description(TypeResources.__AppliedDirective_Description)
-                // Introspection types must always be bound explicitly so that we
-                // do not get any interference with conventions.
-                .BindFieldsExplicitly();
-=======
             SyntaxTypeReference nonNullStringType = Parse($"{ScalarNames.String}!");
             SyntaxTypeReference locationListType = Parse($"[{nameof(__DirectiveArgument)}!]!");
->>>>>>> acb415ce
 
             return new ObjectTypeDefinition(
                 Names.__AppliedDirective,
