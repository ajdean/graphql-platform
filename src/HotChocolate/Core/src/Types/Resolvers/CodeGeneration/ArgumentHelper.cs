﻿using System;
using System.Diagnostics;
using System.Linq;
using System.Reflection;
using System.Security.Claims;
using System.Threading;
using GreenDonut;
using HotChocolate.Language;
using HotChocolate.Types;
using HotChocolate.Utilities;

namespace HotChocolate.Resolvers.CodeGeneration
{
    internal static class ArgumentHelper
    {
        internal static bool IsPure(ParameterInfo parameterInfo, Type sourceType)
        {
            switch (LookupKind(parameterInfo, sourceType))
            {
                case ArgumentKind.Argument:
                case ArgumentKind.Source:
                case ArgumentKind.CustomContext:
                    return true;

                default:
                    return false;
            }
        }

        internal static ArgumentKind LookupKind(
           ParameterInfo parameter, Type sourceType)
        {
            if (parameter is null)
            {
                throw new ArgumentNullException(nameof(parameter));
            }

            if (TryCheckForResolverArguments(parameter, sourceType, out ArgumentKind argumentKind)
                || TryCheckForSubscription(parameter, out argumentKind)
                || TryCheckForSchemaTypes(parameter, out argumentKind)
                || TryCheckForQueryTypes(parameter, out argumentKind)
                || TryCheckForExtensions(parameter, out argumentKind))
            {
                return argumentKind;
            }

            return ArgumentKind.Argument;
        }

        private static bool TryCheckForResolverArguments(
            this ParameterInfo parameter,
            Type sourceType,
            out ArgumentKind argumentKind)
        {
            if (parameter.ParameterType == typeof(IResolverContext))
            {
                argumentKind = ArgumentKind.Context;
                return true;
            }

            if (parameter.ParameterType == typeof(CancellationToken))
            {
                argumentKind = ArgumentKind.CancellationToken;
                return true;
            }

            if (sourceType is null)
            {
                argumentKind = default;
                return false;
            }

            if (parameter.ParameterType == sourceType
                || IsParent(parameter, sourceType))
            {
                argumentKind = ArgumentKind.Source;
                return true;
            }

            argumentKind = default;
            return false;
        }

        private static bool TryCheckForSchemaTypes(
            this ParameterInfo parameter,
            out ArgumentKind argumentKind)
        {
            if (IsSchema(parameter))
            {
                argumentKind = ArgumentKind.Schema;
                return true;
            }

            if (parameter.ParameterType == typeof(ObjectType) ||
                parameter.ParameterType == typeof(IObjectType))
            {
                argumentKind = ArgumentKind.ObjectType;
                return true;
            }

            if (IsOutputField(parameter))
            {
                argumentKind = ArgumentKind.Field;
                return true;
            }

            argumentKind = default;
            return false;
        }

        private static bool TryCheckForQueryTypes(
            this ParameterInfo parameter,
            out ArgumentKind argumentKind)
        {
            if (parameter.ParameterType == typeof(DocumentNode))
            {
                argumentKind = ArgumentKind.QueryDocument;
                return true;
            }

            if (parameter.ParameterType == typeof(OperationDefinitionNode))
            {
                argumentKind = ArgumentKind.OperationDefinition;
                return true;
            }

            if (parameter.ParameterType == typeof(FieldNode))
            {
                argumentKind = ArgumentKind.FieldSelection;
                return true;
            }

<<<<<<< HEAD
=======
            if (parameter.ParameterType == typeof(Path))
            {
                argumentKind = ArgumentKind.Path;
                return true;
            }

>>>>>>> 0280c7d8
            argumentKind = default;
            return false;
        }

        private static bool TryCheckForExtensions(
            this ParameterInfo parameter,
            out ArgumentKind argumentKind)
        {
            if (parameter.ParameterType == typeof(ClaimsPrincipal))
            {
                argumentKind = ArgumentKind.Claims;
                return true;
            }

            if (IsDataLoader(parameter))
            {
                argumentKind = ArgumentKind.DataLoader;
                return true;
            }

#pragma warning disable CS0612
            if (IsState(parameter)
                || IsGlobalState(parameter)
                || IsScopedState(parameter)
                || IsLocalState(parameter))
            {
                argumentKind = ArgumentKind.CustomContext;
                return true;
            }
#pragma warning restore CS0612

            if (IsService(parameter) || IsScopedService(parameter))
            {
                argumentKind = ArgumentKind.Service;
                return true;
            }

            argumentKind = default;
            return false;
        }

        private static bool TryCheckForSubscription(
            this ParameterInfo parameter,
            out ArgumentKind argumentKind)
        {
            if (IsEventMessage(parameter))
            {
                argumentKind = ArgumentKind.EventMessage;
                return true;
            }

            argumentKind = default;
            return false;
        }

        internal static bool IsDataLoader(ParameterInfo parameter)
        {
            return typeof(IDataLoader).IsAssignableFrom(parameter.ParameterType)
                || parameter.IsDefined(typeof(DataLoaderAttribute));
        }

        [Obsolete]
        internal static bool IsState(ParameterInfo parameter)
        {
            return parameter.IsDefined(typeof(StateAttribute));
        }

        internal static bool IsGlobalState(ParameterInfo parameter)
        {
            return parameter.IsDefined(typeof(GlobalStateAttribute));
        }

        internal static bool IsScopedState(ParameterInfo parameter)
        {
            return parameter.IsDefined(typeof(ScopedStateAttribute));
        }

        internal static bool IsLocalState(ParameterInfo parameter)
        {
            return parameter.IsDefined(typeof(LocalStateAttribute));
        }

        internal static bool IsScopedService(ParameterInfo parameter)
        {
            return parameter.IsDefined(typeof(ScopedServiceAttribute));
        }

        internal static bool IsService(ParameterInfo parameter)
        {
            if (parameter.IsDefined(typeof(ServiceAttribute)))
            {
                return true;
            }

            if (parameter.GetCustomAttributesData()
                .Any(t => t.AttributeType.Name.EqualsOrdinal("FromServicesAttribute")))
            {
                return true;
            }

            return false;
        }

        internal static bool IsParent(ParameterInfo parameter, Type sourceType)
        {
            return parameter.ParameterType.IsAssignableFrom(sourceType)
                || parameter.IsDefined(typeof(ParentAttribute));
        }

        internal static bool IsEventMessage(ParameterInfo parameter) =>
            parameter.IsDefined(typeof(EventMessageAttribute));

        internal static bool IsOutputField(ParameterInfo parameter) =>
            typeof(IOutputField).IsAssignableFrom(parameter.ParameterType);

        internal static bool IsSchema(ParameterInfo parameter) =>
            typeof(ISchema).IsAssignableFrom(parameter.ParameterType);
    }
}<|MERGE_RESOLUTION|>--- conflicted
+++ resolved
@@ -130,15 +130,12 @@
                 return true;
             }
 
-<<<<<<< HEAD
-=======
             if (parameter.ParameterType == typeof(Path))
             {
                 argumentKind = ArgumentKind.Path;
                 return true;
             }
 
->>>>>>> 0280c7d8
             argumentKind = default;
             return false;
         }
