--- conflicted
+++ resolved
@@ -117,19 +117,16 @@
 
         public static class Data
         {
-<<<<<<< HEAD
             public const string NonNullError = "HC0026";
             public const string ListNotSupported = "HC0021";
             public const string MoreThanOneElement = "HC0022";
             public const string FilteringProjectionFailed = "HC0023";
             public const string SortingProjectionFailed = "HC0024";
             public const string NoPagingationProviderFound = "HC0025";
-=======
             /// <summary>
             /// Type does not contain a valid node field. Only `items` and `nodes` are supported
             /// </summary>
             public const string NodeFieldWasNotFound = "HC0028";
->>>>>>> b83bd1c1
         }
     }
 }