using System;
using System.Collections;
using System.Collections.Generic;
using HotChocolate.Execution.Processing.Pooling;
using HotChocolate.Execution.Processing.Tasks;
using HotChocolate.Types;
using static HotChocolate.Execution.ErrorHelper;

namespace HotChocolate.Execution.Processing;

internal static partial class ValueCompletion
{
    private static bool TryCompleteListValue(
        IOperationContext operationContext,
        MiddlewareContext resolverContext,
        ISelection selection,
        Path path,
        IType fieldType,
        string responseName,
        int responseIndex,
        object? result,
        List<ResolverTask> bufferedTasks,
        out object? completedValue)
    {
        IType elementType = fieldType.InnerType();

        if (elementType.Kind is TypeKind.NonNull)
        {
            elementType = elementType.InnerType();
        }

        if (elementType.Kind is TypeKind.Object or TypeKind.Interface or TypeKind.Union)
        {
            return TryCompleteCompositeListValue(
                operationContext,
                resolverContext,
                selection,
                path,
                fieldType,
                responseName,
                responseIndex,
                result,
                bufferedTasks,
                out completedValue);
        }

        return TryCompleteOtherListValue(
            operationContext,
            resolverContext,
            selection,
            path,
            fieldType,
            responseName,
            responseIndex,
            result,
            bufferedTasks,
            out completedValue);
    }

    private static bool TryCompleteCompositeListValue(
        IOperationContext operationContext,
        MiddlewareContext resolverContext,
        ISelection selection,
        Path path,
        IType fieldType,
        string responseName,
        int responseIndex,
        object? result,
        List<ResolverTask> bufferedTasks,
        out object? completedResult)
    {
        IType elementType = fieldType.InnerType();

        if (result is Array array)
        {
            ObjectListResult listResult = operationContext.Result.RentObjectList(array.Length);
            listResult.IsNullable = elementType.Kind is not TypeKind.NonNull;

            for (var i = 0; i < array.Length; i++)
            {
<<<<<<< HEAD
                if (!TryCompleteElement(listResult, path.Append(i), array.GetValue(i)))
=======
                if (!TryCompleteElement(
                        operationContext.PathFactory.Append(path,i),
                        array.GetValue(i)))
>>>>>>> 72e410fd
                {
                    completedResult = null;
                    return true;
                }
            }

            completedResult = listResult;
            return true;
        }

        if (result is IList list)
        {
            ObjectListResult listResult = operationContext.Result.RentObjectList(list.Count);
            listResult.IsNullable = elementType.Kind is not TypeKind.NonNull;

            for (var i = 0; i < list.Count; i++)
            {
<<<<<<< HEAD
                if (!TryCompleteElement(listResult, path.Append(i), list[i]))
=======
                if (!TryCompleteElement(operationContext.PathFactory.Append(path, i), list[i]))
>>>>>>> 72e410fd
                {
                    completedResult = null;
                    return true;
                }
            }

            completedResult = listResult;
            return true;
        }

        if (result is IEnumerable enumerable)
        {
            ObjectListResult listResult = operationContext.Result.RentObjectList(4);
            listResult.IsNullable = elementType.Kind is not TypeKind.NonNull;
            var index = 0;

            foreach (var element in enumerable)
            {
<<<<<<< HEAD
                if (listResult.Capacity == listResult.Count)
                {
                    listResult.Grow();
                }

                if (!TryCompleteElement(listResult, path.Append(index++), element))
=======
                if (!TryCompleteElement(
                        operationContext.PathFactory.Append(path, index++), element))
>>>>>>> 72e410fd
                {
                    completedResult = null;
                    return true;
                }
            }

            completedResult = listResult;
            return true;
        }

        ReportError(
            operationContext,
            resolverContext,
            selection,
            ListValueIsNotSupported(typeof(ObjectListResult), selection.SyntaxNode, path));

        completedResult = null;
        return false;

        bool TryCompleteElement(ObjectListResult listResult, Path elementPath, object? elementResult)
        {
            if (TryComplete(
                operationContext,
                resolverContext,
                selection,
                elementPath,
                elementType,
                responseName,
                responseIndex,
                elementResult,
                bufferedTasks,
                out var completedElement) &&
                completedElement is ObjectResult objectResult)
            {
                objectResult.Parent = listResult;
                listResult.AddUnsafe(objectResult);
            }
            else if (listResult.IsNullable)
            {
                listResult.AddUnsafe(null);
            }
            else
            {
                return false;
            }

            return true;
        }
    }

    private static bool TryCompleteOtherListValue(
        IOperationContext operationContext,
        MiddlewareContext resolverContext,
        ISelection selection,
        Path path,
        IType fieldType,
        string responseName,
        int responseIndex,
        object? result,
        List<ResolverTask> bufferedTasks,
        out object? completedResult)
    {
        IType elementType = fieldType.InnerType();
        var isElementList = elementType.IsListType();

        if (result is Array array)
        {
            ListResult listResult = operationContext.Result.RentList(array.Length);
            listResult.IsNullable = elementType.Kind is not TypeKind.NonNull;

            for (var i = 0; i < array.Length; i++)
            {
<<<<<<< HEAD
                if (!TryCompleteElement(listResult, path.Append(i), array.GetValue(i)))
=======
                if (!TryCompleteElement(
                        operationContext.PathFactory.Append(path, i),
                        array.GetValue(i)))
>>>>>>> 72e410fd
                {
                    completedResult = null;
                    return true;
                }
            }

            completedResult = listResult;
            return true;
        }

        if (result is IList list)
        {
            ListResult listResult = operationContext.Result.RentList(list.Count);
            listResult.IsNullable = elementType.Kind is not TypeKind.NonNull;

            for (var i = 0; i < list.Count; i++)
            {
<<<<<<< HEAD
                if (!TryCompleteElement(listResult, path.Append(i), list[i]))
=======
                if (!TryCompleteElement(operationContext.PathFactory.Append(path, i), list[i]))
>>>>>>> 72e410fd
                {
                    completedResult = null;
                    return true;
                }
            }

            completedResult = listResult;
            return true;
        }

        if (result is IEnumerable enumerable)
        {
            ListResult listResult = operationContext.Result.RentList(4);
            listResult.IsNullable = elementType.Kind is not TypeKind.NonNull;
            var index = 0;

            foreach (var element in enumerable)
            {
<<<<<<< HEAD
                if (listResult.Capacity == listResult.Count)
                {
                    listResult.Grow();
                }

                if (!TryCompleteElement(listResult, path.Append(index++), element))
=======
                if (!TryCompleteElement(
                        operationContext.PathFactory.Append(path, index++),
                        element))
>>>>>>> 72e410fd
                {
                    completedResult = null;
                    return true;
                }
            }

            completedResult = listResult;
            return true;
        }

        ReportError(
            operationContext,
            resolverContext,
            selection,
            ListValueIsNotSupported(typeof(ListResult), selection.SyntaxNode, path));

        completedResult = null;
        return false;

        bool TryCompleteElement(ListResult listResult, Path elementPath, object? elementResult)
        {
            if (TryComplete(
                operationContext,
                resolverContext,
                selection,
                elementPath,
                elementType,
                responseName,
                responseIndex,
                elementResult,
                bufferedTasks,
                out var completedElement) &&
                completedElement is not null)
            {
                listResult.AddUnsafe(completedElement);

                if (isElementList)
                {
                    ((ResultData)completedElement).Parent = listResult;
                }
            }
            else if (listResult.IsNullable)
            {
                listResult.AddUnsafe(null);
            }
            else
            {
                return false;
            }

            return true;
        }
    }
}<|MERGE_RESOLUTION|>--- conflicted
+++ resolved
@@ -78,13 +78,10 @@
 
             for (var i = 0; i < array.Length; i++)
             {
-<<<<<<< HEAD
-                if (!TryCompleteElement(listResult, path.Append(i), array.GetValue(i)))
-=======
-                if (!TryCompleteElement(
+                if (!TryCompleteElement(
+                        listResult,
                         operationContext.PathFactory.Append(path,i),
                         array.GetValue(i)))
->>>>>>> 72e410fd
                 {
                     completedResult = null;
                     return true;
@@ -102,11 +99,10 @@
 
             for (var i = 0; i < list.Count; i++)
             {
-<<<<<<< HEAD
-                if (!TryCompleteElement(listResult, path.Append(i), list[i]))
-=======
-                if (!TryCompleteElement(operationContext.PathFactory.Append(path, i), list[i]))
->>>>>>> 72e410fd
+                if (!TryCompleteElement(
+                    listResult, 
+                    operationContext.PathFactory.Append(path, i),
+                    list[i]))
                 {
                     completedResult = null;
                     return true;
@@ -125,17 +121,15 @@
 
             foreach (var element in enumerable)
             {
-<<<<<<< HEAD
                 if (listResult.Capacity == listResult.Count)
                 {
                     listResult.Grow();
                 }
 
-                if (!TryCompleteElement(listResult, path.Append(index++), element))
-=======
-                if (!TryCompleteElement(
-                        operationContext.PathFactory.Append(path, index++), element))
->>>>>>> 72e410fd
+                if (!TryCompleteElement(
+                    listResult,
+                    operationContext.PathFactory.Append(path, index++),
+                    element))
                 {
                     completedResult = null;
                     return true;
@@ -208,13 +202,10 @@
 
             for (var i = 0; i < array.Length; i++)
             {
-<<<<<<< HEAD
-                if (!TryCompleteElement(listResult, path.Append(i), array.GetValue(i)))
-=======
-                if (!TryCompleteElement(
-                        operationContext.PathFactory.Append(path, i),
-                        array.GetValue(i)))
->>>>>>> 72e410fd
+                if (!TryCompleteElement(
+                    listResult,
+                    operationContext.PathFactory.Append(path, i),
+                    array.GetValue(i)))
                 {
                     completedResult = null;
                     return true;
@@ -232,11 +223,10 @@
 
             for (var i = 0; i < list.Count; i++)
             {
-<<<<<<< HEAD
-                if (!TryCompleteElement(listResult, path.Append(i), list[i]))
-=======
-                if (!TryCompleteElement(operationContext.PathFactory.Append(path, i), list[i]))
->>>>>>> 72e410fd
+                if (!TryCompleteElement(
+                    listResult,
+                    operationContext.PathFactory.Append(path, i),
+                    list[i]))
                 {
                     completedResult = null;
                     return true;
@@ -255,18 +245,15 @@
 
             foreach (var element in enumerable)
             {
-<<<<<<< HEAD
                 if (listResult.Capacity == listResult.Count)
                 {
                     listResult.Grow();
                 }
 
-                if (!TryCompleteElement(listResult, path.Append(index++), element))
-=======
-                if (!TryCompleteElement(
-                        operationContext.PathFactory.Append(path, index++),
-                        element))
->>>>>>> 72e410fd
+                if (!TryCompleteElement(
+                    listResult,
+                    operationContext.PathFactory.Append(path, index++),
+                    element))
                 {
                     completedResult = null;
                     return true;
