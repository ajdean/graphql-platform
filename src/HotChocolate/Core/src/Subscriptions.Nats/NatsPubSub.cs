using System.Collections.Concurrent;
using System.Data.HashFunction.SpookyHash;
using System.Diagnostics;
using System.Runtime.CompilerServices;
using System.Threading.Channels;
using HotChocolate.Execution;
<<<<<<< HEAD
using MessagePack;

namespace HotChocolate.Subscriptions.Nats;

public class NatsMessageEnvelope<TBody>
{
    public NatsMessageEnvelope(TBody? body, NatsMessageType messageType = NatsMessageType.Message)
    {
        if (messageType == NatsMessageType.Message && body == null)
        {
            throw new ArgumentNullException(nameof(body));
        }
        MessageType = messageType;
        Body = body;
    }

    public NatsMessageType MessageType { get; }
    public TBody? Body { get; }

    public static NatsMessageEnvelope<TBody> Completed { get; } = new(default, NatsMessageType.Completed);
}

public enum NatsMessageType
{
    Message,
    Completed
}

// ReSharper disable once ClassNeverInstantiated.Global
public class NatsPubSub : ITopicEventReceiver, ITopicEventSender
=======
using AlterNats;

namespace HotChocolate.Subscriptions.Nats;

/// <summary>
/// Represents the NATS Pub/Sub connection.
/// </summary>
public sealed class NatsPubSub : ITopicEventReceiver, ITopicEventSender
>>>>>>> 93ae24a4
{
    private readonly NatsConnection _connection;
    private readonly string _prefix;
    private readonly ConcurrentDictionary<object, string> _subjects = new();
    // http://burtleburtle.net/bob/hash/spooky.html
    private readonly ISpookyHash _hasher = SpookyHashV2Factory.Instance.Create();

    /// <summary>
    /// Initializes a new instance of <see cref="NatsPubSub"/>.
    /// </summary>
    /// <param name="connection">
    /// The underlying NATS connection.
    /// </param>
    /// <param name="prefix">
    /// The NATS prefix.
    /// </param>
    /// <exception cref="ArgumentException">
    /// The prefix cannot be null or empty.
    /// </exception>
    public NatsPubSub(NatsConnection connection, string prefix)
    {
        if (string.IsNullOrWhiteSpace(prefix))
        {
            throw new ArgumentException(
                NatsResources.NatsPubSub_NatsPubSub_PrefixCannotBeNull,
                nameof(prefix));
        }

        _connection = connection;
        _prefix = prefix;

    }

    /// <inheritdoc />
    public async ValueTask<ISourceStream<TMessage>> SubscribeAsync<TTopic, TMessage>(TTopic topic,
        CancellationToken cancellationToken = default)
        where TTopic : notnull
    {
        Debug.Assert(topic != null);
        var subject = GetSubject(topic);

        var channel = Channel.CreateUnbounded<TMessage>();
<<<<<<< HEAD
        var subscription = await _connection.SubscribeAsync(subject, async (NatsMessageEnvelope<TMessage> message) =>
        {
            // fixme
            if (message.MessageType == NatsMessageType.Completed)
            {
                channel.Writer.Complete();
            }
            else
            {
                await channel.Writer.WriteAsync(message.Body!, cancellationToken).ConfigureAwait(false);
            }
        }).ConfigureAwait(false);
=======
        var subscription = await _connection.SubscribeAsync(
            subject,
            async (TMessage message) =>
            {
                if (message!.ToString() == Completed)
                {
                    channel.Writer.Complete();
                }
                else
                {
                    await channel.Writer.WriteAsync((TMessage)message, cancellationToken).ConfigureAwait(false);
                }
            }).ConfigureAwait(false);
>>>>>>> 93ae24a4

        return await ValueTask.FromResult(new NatsEventStream<TMessage>(channel, subscription)).ConfigureAwait(false);
    }

    /// <inheritdoc />
    public async ValueTask SendAsync<TTopic, TMessage>(TTopic topic, TMessage message,
        CancellationToken cancellationToken = default) where TTopic : notnull
    {
        Debug.Assert(topic != null);
        var subject = GetSubject(topic);

        await _connection.PublishAsync(subject, new NatsMessageEnvelope<TMessage>(message)).ConfigureAwait(false);
    }

    /// <inheritdoc />
    public async ValueTask CompleteAsync<TTopic>(TTopic topic) where TTopic : notnull
    {
        Debug.Assert(topic != null);
        var subject = GetSubject(topic);

        await _connection.PublishAsync(subject, NatsMessageEnvelope<object>.Completed).ConfigureAwait(false);
    }

    [MethodImpl(MethodImplOptions.AggressiveInlining)]
    private string GetSubject<TTopic>(TTopic topic) where TTopic : notnull
<<<<<<< HEAD
    {
        return _subjects.GetOrAdd(topic, static (topic, tuple) =>
        {
            var (prefix, hasher) = tuple;

            var subject = Convert.ToHexString(
                hasher.ComputeHash(
                    MessagePackSerializer.Serialize(topic)).Hash);

            return string.Concat(prefix, ".", subject);

        }, (_prefix, _hasher));
    }
=======
        => _subjects.GetOrAdd(topic.ToString()!, static (t, p) => string.Concat(p, ".", t), _prefix);
>>>>>>> 93ae24a4
}<|MERGE_RESOLUTION|>--- conflicted
+++ resolved
@@ -4,39 +4,8 @@
 using System.Runtime.CompilerServices;
 using System.Threading.Channels;
 using HotChocolate.Execution;
-<<<<<<< HEAD
+using AlterNats;
 using MessagePack;
-
-namespace HotChocolate.Subscriptions.Nats;
-
-public class NatsMessageEnvelope<TBody>
-{
-    public NatsMessageEnvelope(TBody? body, NatsMessageType messageType = NatsMessageType.Message)
-    {
-        if (messageType == NatsMessageType.Message && body == null)
-        {
-            throw new ArgumentNullException(nameof(body));
-        }
-        MessageType = messageType;
-        Body = body;
-    }
-
-    public NatsMessageType MessageType { get; }
-    public TBody? Body { get; }
-
-    public static NatsMessageEnvelope<TBody> Completed { get; } = new(default, NatsMessageType.Completed);
-}
-
-public enum NatsMessageType
-{
-    Message,
-    Completed
-}
-
-// ReSharper disable once ClassNeverInstantiated.Global
-public class NatsPubSub : ITopicEventReceiver, ITopicEventSender
-=======
-using AlterNats;
 
 namespace HotChocolate.Subscriptions.Nats;
 
@@ -44,7 +13,6 @@
 /// Represents the NATS Pub/Sub connection.
 /// </summary>
 public sealed class NatsPubSub : ITopicEventReceiver, ITopicEventSender
->>>>>>> 93ae24a4
 {
     private readonly NatsConnection _connection;
     private readonly string _prefix;
@@ -75,7 +43,6 @@
 
         _connection = connection;
         _prefix = prefix;
-
     }
 
     /// <inheritdoc />
@@ -87,8 +54,9 @@
         var subject = GetSubject(topic);
 
         var channel = Channel.CreateUnbounded<TMessage>();
-<<<<<<< HEAD
-        var subscription = await _connection.SubscribeAsync(subject, async (NatsMessageEnvelope<TMessage> message) =>
+        var subscription = await _connection.SubscribeAsync(
+            subject,
+            async (NatsMessageEnvelope<TMessage> message) =>
         {
             // fixme
             if (message.MessageType == NatsMessageType.Completed)
@@ -100,21 +68,6 @@
                 await channel.Writer.WriteAsync(message.Body!, cancellationToken).ConfigureAwait(false);
             }
         }).ConfigureAwait(false);
-=======
-        var subscription = await _connection.SubscribeAsync(
-            subject,
-            async (TMessage message) =>
-            {
-                if (message!.ToString() == Completed)
-                {
-                    channel.Writer.Complete();
-                }
-                else
-                {
-                    await channel.Writer.WriteAsync((TMessage)message, cancellationToken).ConfigureAwait(false);
-                }
-            }).ConfigureAwait(false);
->>>>>>> 93ae24a4
 
         return await ValueTask.FromResult(new NatsEventStream<TMessage>(channel, subscription)).ConfigureAwait(false);
     }
@@ -140,9 +93,7 @@
 
     [MethodImpl(MethodImplOptions.AggressiveInlining)]
     private string GetSubject<TTopic>(TTopic topic) where TTopic : notnull
-<<<<<<< HEAD
-    {
-        return _subjects.GetOrAdd(topic, static (topic, tuple) =>
+        => _subjects.GetOrAdd(topic, static (topic, tuple) =>
         {
             var (prefix, hasher) = tuple;
 
@@ -153,8 +104,4 @@
             return string.Concat(prefix, ".", subject);
 
         }, (_prefix, _hasher));
-    }
-=======
-        => _subjects.GetOrAdd(topic.ToString()!, static (t, p) => string.Concat(p, ".", t), _prefix);
->>>>>>> 93ae24a4
 }