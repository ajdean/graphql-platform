using System;
using System.Linq.Expressions;
using HotChocolate.Language;
using HotChocolate.Language.Visitors;

namespace HotChocolate.Types.Filters.Expressions
{
    public static class ArrayFieldHandler
    {
        public static bool Enter(
            FilterOperationField field,
            ObjectFieldNode node,
            IQueryableFilterVisitorContext context,
            out ISyntaxVisitorAction action)
        {
            if (field.Operation.Kind == FilterOperationKind.ArraySome
                || field.Operation.Kind == FilterOperationKind.ArrayNone
                || field.Operation.Kind == FilterOperationKind.ArrayAll)
            {
                if (node.Value.IsNull())
                {
                    context.ReportError(
                        ErrorHelper.CreateNonNullError(field, node, context));

                    action = SyntaxVisitor.Skip;
                    return true;
                }

                MemberExpression nestedProperty = Expression.Property(
                    context.GetInstance(),
                    field.Operation.Property);

                context.PushInstance(nestedProperty);

                Type closureType = GetTypeFor(field.Operation);

                context.AddClosure(closureType);
                action = SyntaxVisitor.Continue;
                return true;
            }
            action = SyntaxVisitor.SkipAndLeave;
            return false;
        }

        public static void Leave(
            FilterOperationField field,
            ObjectFieldNode node,
            IQueryableFilterVisitorContext context)
        {
            if (field.Operation.Kind == FilterOperationKind.ArraySome
                || field.Operation.Kind == FilterOperationKind.ArrayNone
                || field.Operation.Kind == FilterOperationKind.ArrayAll)
            {
                QueryableClosure nestedClosure = context.PopClosure();

                if (nestedClosure.TryCreateLambda(out LambdaExpression? lambda))
                {
                    Type closureType = GetTypeFor(field.Operation);

                    Expression expression;
                    switch (field.Operation.Kind)
                    {
                        case FilterOperationKind.ArraySome:
                            expression = FilterExpressionBuilder.Any(
                              closureType,
                              context.GetInstance(),
                              lambda
                            );
                            break;

                        case FilterOperationKind.ArrayNone:
                            expression = FilterExpressionBuilder.Not(
                                FilterExpressionBuilder.Any(
                                    closureType,
                                    context.GetInstance(),
                                    lambda
                                )
                            );
                            break;

                        case FilterOperationKind.ArrayAll:
                            expression = FilterExpressionBuilder.All(
                              closureType,
                              context.GetInstance(),
                              lambda
                            );
                            break;

<<<<<<< HEAD
                if (context.InMemory)
                {
                    expression = FilterExpressionBuilder.NotNullAndAlso(
                        context.GetInstance(), expression);
                }
                context.GetLevel().Enqueue(expression);
=======
                        default:
                            throw new NotSupportedException();
                    }

                    if (context.InMemory)
                    {
                        expression = FilterExpressionBuilder.NotNullAndAlso(
                            context.GetInstance(), expression);
                    }
                    context.GetLevel().Enqueue(expression);
                }
>>>>>>> 6edd1a20
                context.PopInstance();
            }
        }

        private static Type GetTypeFor(FilterOperation operation)
        {
            if (operation.TryGetSimpleFilterBaseType(out Type? baseType))
            {
                return baseType;
            }
            return operation.Type;
        }
    }
}<|MERGE_RESOLUTION|>--- conflicted
+++ resolved
@@ -86,14 +86,6 @@
                             );
                             break;
 
-<<<<<<< HEAD
-                if (context.InMemory)
-                {
-                    expression = FilterExpressionBuilder.NotNullAndAlso(
-                        context.GetInstance(), expression);
-                }
-                context.GetLevel().Enqueue(expression);
-=======
                         default:
                             throw new NotSupportedException();
                     }
@@ -105,7 +97,6 @@
                     }
                     context.GetLevel().Enqueue(expression);
                 }
->>>>>>> 6edd1a20
                 context.PopInstance();
             }
         }
