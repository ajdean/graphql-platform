--- conflicted
+++ resolved
@@ -20,27 +20,6 @@
 "Union of all types that key directive applied. This information is needed by the Apollo federation gateway."
 union _Entity = TestTypeClassDirective
 
-<<<<<<< HEAD
-"Indicates to composition that the target element is accessible only to the authenticated supergraph users."
-directive @authenticated on SCALAR | OBJECT | FIELD_DEFINITION | INTERFACE | ENUM
-
-"Marks underlying custom directive to be included in the Supergraph schema."
-directive @composeDirective(name: String!) on SCHEMA
-
-"Directive to indicate that marks target object as extending part of the federated schema."
-directive @extends on OBJECT | INTERFACE
-
-"Directive to indicate that a field is owned by another service, for example via Apollo federation."
-directive @external on FIELD_DEFINITION
-
-"Marks location within schema as inaccessible from the GraphQL Gateway"
-directive @inaccessible on SCALAR | OBJECT | FIELD_DEFINITION | ARGUMENT_DEFINITION | INTERFACE | UNION | ENUM | ENUM_VALUE | INPUT_OBJECT | INPUT_FIELD_DEFINITION
-
-"Provides meta information to the router that this entity type is an interface in the supergraph."
-directive @interfaceObject on OBJECT
-
-=======
->>>>>>> d9cbd6b8
 "Used to indicate a combination of fields that can be used to uniquely identify and fetch an object or interface."
 directive @key(fields: _FieldSet! resolvable: Boolean = true) repeatable on OBJECT | INTERFACE
 
@@ -49,27 +28,6 @@
 "Overrides fields resolution logic from other subgraph. Used for migrating fields from one subgraph to another."
 directive @override(from: String!) on FIELD_DEFINITION
 
-<<<<<<< HEAD
-"Used to annotate the expected returned fieldset from a field on a base type that is guaranteed to be selectable by the federation gateway."
-directive @provides(fields: _FieldSet!) on FIELD_DEFINITION
-
-"Used to annotate the required input fieldset from a base type for a resolver."
-directive @requires(fields: _FieldSet!) on FIELD_DEFINITION
-
-"Indicates to composition that the target element is accessible only to the authenticated supergraph users with the appropriate JWT scopes."
-directive @requiresScopes(scopes: [[Scope!]!]!) on SCALAR | OBJECT | FIELD_DEFINITION | INTERFACE | ENUM
-
-"Indicates that given object and\/or field can be resolved by multiple subgraphs."
-directive @shareable repeatable on OBJECT | FIELD_DEFINITION
-
-"Allows users to annotate fields and types with additional metadata information."
-directive @tag(name: String!) on SCALAR | OBJECT | FIELD_DEFINITION | ARGUMENT_DEFINITION | INTERFACE | UNION | ENUM | ENUM_VALUE | INPUT_OBJECT | INPUT_FIELD_DEFINITION
-
-"Scalar representing a JWT scope"
-scalar Scope
-
-=======
->>>>>>> d9cbd6b8
 "The _Any scalar is used to pass representations of entities from external services into the root _entities field for execution. Validation of the _Any scalar is done by matching the __typename and @external fields defined in the schema."
 scalar _Any
 
