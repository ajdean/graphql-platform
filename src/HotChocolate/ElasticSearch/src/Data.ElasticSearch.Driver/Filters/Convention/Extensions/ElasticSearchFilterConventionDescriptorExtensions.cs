using System;
using HotChocolate.Data.Filters;

namespace HotChocolate.Data.ElasticSearch.Filters;

/// <summary>
/// Provides extenstion methods for <see cref="IFilterConventionDescriptor"/>
/// </summary>
public static class ElasticSearchFilterConventionDescriptorExtensions
{
    /// <summary>
    /// Initializes the default configuration for ElasticSearch on the convention by adding operations
    /// </summary>
    /// <param name="descriptor">The descriptor where the handlers are registered</param>
    /// <returns>The <paramref name="descriptor"/></returns>
    public static IFilterConventionDescriptor AddElasticSearchDefaults(
        this IFilterConventionDescriptor descriptor) =>
        descriptor
            .AddDefaultElasticSearchOperations()
            .BindDefaultElasticSearchTypes()
            .UseElasticSearchProvider();

    /// <summary>
    /// Adds default operations for ElasticSearch to the descriptor
    /// </summary>
    /// <param name="descriptor">The descriptor where the handlers are registered</param>
    /// <returns>The <paramref name="descriptor"/></returns>
    /// <exception cref="ArgumentNullException">
    /// Throws in case the argument <paramref name="descriptor"/> is null
    /// </exception>
    public static IFilterConventionDescriptor AddDefaultElasticSearchOperations(
        this IFilterConventionDescriptor descriptor)
    {
        if (descriptor is null)
        {
            throw new ArgumentNullException(nameof(descriptor));
        }

        descriptor.Operation(DefaultFilterOperations.Equals).Name("eq");
        descriptor.Operation(DefaultFilterOperations.NotEquals).Name("neq");
        descriptor.Operation(DefaultFilterOperations.GreaterThan).Name("gt");
        descriptor.Operation(DefaultFilterOperations.NotGreaterThan).Name("ngt");
        descriptor.Operation(DefaultFilterOperations.GreaterThanOrEquals).Name("gte");
        descriptor.Operation(DefaultFilterOperations.NotGreaterThanOrEquals).Name("ngte");
        descriptor.Operation(DefaultFilterOperations.LowerThan).Name("lt");
        descriptor.Operation(DefaultFilterOperations.NotLowerThan).Name("nlt");
        descriptor.Operation(DefaultFilterOperations.LowerThanOrEquals).Name("lte");
        descriptor.Operation(DefaultFilterOperations.NotLowerThanOrEquals).Name("nlte");
        descriptor.Operation(DefaultFilterOperations.Contains).Name("contains");
        descriptor.Operation(DefaultFilterOperations.NotContains).Name("ncontains");
        descriptor.Operation(DefaultFilterOperations.In).Name("in");
        descriptor.Operation(DefaultFilterOperations.NotIn).Name("nin");
        descriptor.Operation(DefaultFilterOperations.StartsWith).Name("startsWith");
        descriptor.Operation(DefaultFilterOperations.NotStartsWith).Name("nstartsWith");
        descriptor.Operation(DefaultFilterOperations.EndsWith).Name("endsWith");
        descriptor.Operation(DefaultFilterOperations.NotEndsWith).Name("nendsWith");
        descriptor.Operation(DefaultFilterOperations.All).Name("all");
        descriptor.Operation(DefaultFilterOperations.None).Name("none");
        descriptor.Operation(DefaultFilterOperations.Some).Name("some");
        descriptor.Operation(DefaultFilterOperations.Any).Name("any");
        descriptor.Operation(DefaultFilterOperations.Data).Name("data");
        descriptor.Operation(DefaultFilterOperations.And).Name("and");
        descriptor.Operation(DefaultFilterOperations.Or).Name("or");

        return descriptor;
    }

    /// <summary>
    /// Binds common runtime types to the according <see cref="FilterInputType"/> that are
    /// supported by ElasticSearch
    /// </summary>
    /// <param name="descriptor">The descriptor where the handlers are registered</param>
    /// <returns>The descriptor that was passed in as a parameter</returns>
    /// <exception cref="ArgumentNullException">
    /// Throws in case the argument <paramref name="descriptor"/> is null
    /// </exception>
    public static IFilterConventionDescriptor BindDefaultElasticSearchTypes(
        this IFilterConventionDescriptor descriptor)
    {
        if (descriptor is null)
        {
            throw new ArgumentNullException(nameof(descriptor));
        }

        descriptor
            .BindRuntimeType<string, StringOperationFilterInputType>()
            .BindRuntimeType<bool, BooleanOperationFilterInputType>()
            .BindRuntimeType<byte, ComparableOperationFilterInputType<byte>>()
            .BindRuntimeType<short, ComparableOperationFilterInputType<short>>()
            .BindRuntimeType<int, ComparableOperationFilterInputType<int>>()
            .BindRuntimeType<long, ComparableOperationFilterInputType<long>>()
            .BindRuntimeType<float, ComparableOperationFilterInputType<float>>()
            .BindRuntimeType<double, ComparableOperationFilterInputType<double>>()
            .BindRuntimeType<decimal, ComparableOperationFilterInputType<decimal>>()
            .BindRuntimeType<Guid, ComparableOperationFilterInputType<Guid>>()
            .BindRuntimeType<DateTime, ComparableOperationFilterInputType<DateTime>>()
            .BindRuntimeType<DateTimeOffset, ComparableOperationFilterInputType<DateTimeOffset>>()
            .BindRuntimeType<TimeSpan, ComparableOperationFilterInputType<TimeSpan>>()
            .BindRuntimeType<bool?, BooleanOperationFilterInputType>()
            .BindRuntimeType<byte?, ComparableOperationFilterInputType<byte?>>()
            .BindRuntimeType<short?, ComparableOperationFilterInputType<short?>>()
            .BindRuntimeType<int?, ComparableOperationFilterInputType<int?>>()
            .BindRuntimeType<long?, ComparableOperationFilterInputType<long?>>()
            .BindRuntimeType<float?, ComparableOperationFilterInputType<float?>>()
            .BindRuntimeType<double?, ComparableOperationFilterInputType<double?>>()
            .BindRuntimeType<decimal?, ComparableOperationFilterInputType<decimal?>>()
            .BindRuntimeType<Guid?, ComparableOperationFilterInputType<Guid?>>()
            .BindRuntimeType<DateTime?, ComparableOperationFilterInputType<DateTime?>>()
            .BindRuntimeType<DateTimeOffset?, ComparableOperationFilterInputType<DateTimeOffset?>>()
            .BindRuntimeType<TimeSpan?, ComparableOperationFilterInputType<TimeSpan?>>();

#if NET6_0_OR_GREATER
        descriptor
            .BindRuntimeType<DateOnly, ComparableOperationFilterInputType<DateOnly>>()
            .BindRuntimeType<TimeOnly, ComparableOperationFilterInputType<TimeOnly>>()
            .BindRuntimeType<DateOnly?, ComparableOperationFilterInputType<DateOnly?>>()
            .BindRuntimeType<TimeOnly?, ComparableOperationFilterInputType<TimeOnly?>>();
#endif

        return descriptor;
    }

    /// <summary>
    /// Adds a <see cref="ElasticSearchFilterProvider"/> with default configuration
    /// </summary>
    /// <param name="descriptor">The descriptor where the provider is registered</param>
    /// <returns>The descriptor that was passed in as a parameter</returns>
    public static IFilterConventionDescriptor UseElasticSearchProvider(
        this IFilterConventionDescriptor descriptor) =>
        descriptor.Provider(
            new ElasticSearchFilterProvider(x => x.AddDefaultElasticSearchFieldHandlers()));

    /// <summary>
    /// Initializes the default configuration of the provider by registering handlers
    /// </summary>
    /// <param name="descriptor">The descriptor where the handlers are registered</param>
    /// <returns>The <paramref name="descriptor"/> that was passed in as a parameter</returns>
    public static IFilterProviderDescriptor<ElasticSearchFilterVisitorContext>
        AddDefaultElasticSearchFieldHandlers(
        this IFilterProviderDescriptor<ElasticSearchFilterVisitorContext> descriptor)
    {
        descriptor.AddFieldHandler<ElasticSearchStringEqualsOperationHandler>();
        descriptor.AddFieldHandler<ElasticSearchStringNotEqualsOperationHandler>();
        
        descriptor.AddFieldHandler<ElasticSearchStringStartsWithOperationHandler>();
        descriptor.AddFieldHandler<ElasticSearchStringNotStartsWithOperationHandler>();
<<<<<<< HEAD

        descriptor.AddFieldHandler<ElasticSearchStringContainsOperationHandler>();
        descriptor.AddFieldHandler<ElasticSearchStringNotContainsOperationHandler>();
=======
>>>>>>> 910a84bd

        /*

        descriptor.AddFieldHandler<ElasticSearchInOperationHandler>();
        descriptor.AddFieldHandler<ElasticSearchNotInOperationHandler>();

        descriptor.AddFieldHandler<ElasticSearchComparableGreaterThanHandler>();
        descriptor.AddFieldHandler<ElasticSearchComparableNotGreaterThanHandler>();
        descriptor.AddFieldHandler<ElasticSearchComparableGreaterThanOrEqualsHandler>();
        descriptor.AddFieldHandler<ElasticSearchComparableNotGreaterThanOrEqualsHandler>();
        descriptor.AddFieldHandler<ElasticSearchComparableLowerThanHandler>();
        descriptor.AddFieldHandler<ElasticSearchComparableNotLowerThanHandler>();
        descriptor.AddFieldHandler<ElasticSearchComparableLowerThanOrEqualsHandler>();
        descriptor.AddFieldHandler<ElasticSearchComparableNotLowerThanOrEqualsHandler>();
        
        descriptor.AddFieldHandler<ElasticSearchStringEndsWithHandler>();
        descriptor.AddFieldHandler<ElasticSearchStringNotEndsWithHandler>();
        

        */
        descriptor.AddFieldHandler<ElasticSearchListAnyOperationHandler>();
        descriptor.AddFieldHandler<ElasticSearchListNoneOperationHandler>();
        descriptor.AddFieldHandler<ElasticSearchListSomeOperationHandler>();

        descriptor.AddFieldHandler<ElasticSearchDefaultFieldHandler>();

        return descriptor;
    }
}<|MERGE_RESOLUTION|>--- conflicted
+++ resolved
@@ -143,13 +143,10 @@
         descriptor.AddFieldHandler<ElasticSearchStringNotEqualsOperationHandler>();
         
         descriptor.AddFieldHandler<ElasticSearchStringStartsWithOperationHandler>();
-        descriptor.AddFieldHandler<ElasticSearchStringNotStartsWithOperationHandler>();
-<<<<<<< HEAD
+        descriptor.AddFieldHandler<ElasticSearchStringNotStartsWithOperationHandler>(); 
 
         descriptor.AddFieldHandler<ElasticSearchStringContainsOperationHandler>();
         descriptor.AddFieldHandler<ElasticSearchStringNotContainsOperationHandler>();
-=======
->>>>>>> 910a84bd
 
         /*
 
