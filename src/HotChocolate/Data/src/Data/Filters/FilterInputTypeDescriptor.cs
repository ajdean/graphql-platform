using System;
using System.Collections.Generic;
using System.Linq;
using System.Reflection;
using HotChocolate.Language;
using HotChocolate.Types;
using HotChocolate.Types.Descriptors;
using HotChocolate.Types.Descriptors.Definitions;

namespace HotChocolate.Data.Filters
{
    public class FilterInputTypeDescriptor
        : DescriptorBase<FilterInputTypeDefinition>
        , IFilterInputTypeDescriptor
    {
        protected FilterInputTypeDescriptor(
            IDescriptorContext context,
            string? scope,
            Type entityType)
            : base(context)
        {
            Convention = context.GetFilterConvention(scope);
            Definition.EntityType = entityType ??
                throw new ArgumentNullException(nameof(entityType));
            Definition.RuntimeType = entityType;
            Definition.Name = Convention.GetTypeName(context, entityType);
            Definition.Description = Convention.GetTypeDescription(context, entityType);
            Definition.Fields.BindingBehavior = context.Options.DefaultBindingBehavior;
            Definition.Scope = scope;
        }

        protected FilterInputTypeDescriptor(
            IDescriptorContext context,
            string? scope)
            : base(context)
        {
            Convention = context.GetFilterConvention(scope);
            Definition.RuntimeType = typeof(object);
            Definition.EntityType = typeof(object);
            Definition.Scope = scope;
        }

        protected BindableList<FilterFieldDescriptor> Fields { get; } =
            new BindableList<FilterFieldDescriptor>();

        protected BindableList<FilterOperationFieldDescriptor> Operations { get; } =
            new BindableList<FilterOperationFieldDescriptor>();

        protected IFilterConvention Convention { get; }

        protected internal override FilterInputTypeDefinition Definition { get; protected set; } =
            new FilterInputTypeDefinition();

        Type IHasRuntimeType.RuntimeType => Definition.RuntimeType;

        protected override void OnCreateDefinition(
            FilterInputTypeDefinition definition)
        {
            if (Definition.EntityType is { })
            {
                Context.Inspector.ApplyAttributes(Context, this, Definition.EntityType);
            }

            var fields = new Dictionary<NameString, InputFieldDefinition>();
            var handledProperties = new HashSet<PropertyInfo>();

            FieldDescriptorUtilities.AddExplicitFields(
                Fields.Select(t => t.CreateDefinition())
                    .Concat(Operations.Select(t => t.CreateDefinition())),
                f => f.Property,
                fields,
                handledProperties);

            OnCompleteFields(fields, handledProperties);

            Definition.Fields.AddRange(fields.Values);
        }

        protected virtual void OnCompleteFields(
            IDictionary<NameString, InputFieldDefinition> fields,
            ISet<PropertyInfo> handledProperties)
        {
        }

        public IFilterInputTypeDescriptor Name(NameString value)
        {
            Definition.Name = value.EnsureNotEmpty(nameof(value));
            return this;
        }

        public IFilterInputTypeDescriptor Description(
            string value)
        {
            Definition.Description = value;
            return this;
        }

        public IFilterInputTypeDescriptor Directive<TDirective>(
            TDirective directiveInstance)
            where TDirective : class
        {
            Definition.AddDirective(directiveInstance);
            return this;
        }

        public IFilterInputTypeDescriptor Directive<TDirective>()
            where TDirective : class, new()
        {
            Definition.AddDirective(new TDirective());
            return this;
        }

        public IFilterInputTypeDescriptor Directive(
            NameString name,
            params ArgumentNode[] arguments)
        {
            Definition.AddDirective(name, arguments);
            return this;
        }

        public IFilterInputTypeDescriptor BindFields(
            BindingBehavior bindingBehavior)
        {
            Definition.Fields.BindingBehavior = bindingBehavior;
            return this;
        }

        public IFilterInputTypeDescriptor BindFieldsExplicitly() =>
            BindFields(BindingBehavior.Explicit);

        public IFilterInputTypeDescriptor BindFieldsImplicitly() =>
            BindFields(BindingBehavior.Implicit);

        public IFilterOperationFieldDescriptor Operation(int operation)
        {
            FilterOperationFieldDescriptor fieldDescriptor =
                Operations.FirstOrDefault(t => t.Definition.Operation == operation);

            if (fieldDescriptor is { })
            {
                return fieldDescriptor;
            }

            fieldDescriptor = FilterOperationFieldDescriptor.New(Context, Definition.Scope, operation);

            Operations.Add(fieldDescriptor);
            return fieldDescriptor;
        }

        public IFilterFieldDescriptor Field(NameString name)
        {
            FilterFieldDescriptor fieldDescriptor =
                Fields.FirstOrDefault(t => t.Definition.Name == name);

            if (fieldDescriptor is { })
            {
                return fieldDescriptor;
            }

            fieldDescriptor = FilterFieldDescriptor.New(Context, Definition.Scope, name);

            Fields.Add(fieldDescriptor);
            return fieldDescriptor;
        }

<<<<<<< HEAD
=======
        public static FilterInputTypeDescriptor New(
            IDescriptorContext context,
            string? scope,
            Type entityType) =>
            new FilterInputTypeDescriptor(context, scope, entityType);

>>>>>>> 06f9991b
        public IFilterInputTypeDescriptor Ignore(NameString name)
        {
            FilterFieldDescriptor fieldDescriptor =
                Fields.FirstOrDefault(t => t.Definition.Name == name);

            if (fieldDescriptor == null)
            {
                fieldDescriptor = FilterFieldDescriptor.New(Context, Definition.Scope, name);
                Fields.Add(fieldDescriptor);
            }

            fieldDescriptor.Ignore();
            return this;
        }

        public IFilterInputTypeDescriptor Ignore(int operation)
        {
            FilterOperationFieldDescriptor fieldDescriptor =
                Operations.FirstOrDefault(t => t.Definition.Operation == operation);

            if (fieldDescriptor == null)
            {
                fieldDescriptor = FilterOperationFieldDescriptor.New(
                    Context, Definition.Scope, operation);

                Operations.Add(fieldDescriptor);
            }

            fieldDescriptor.Ignore();
            return this;
        }

        public IFilterInputTypeDescriptor UseOr(bool isUsed = true)
        {
            Definition.UseOr = isUsed;
            return this;
        }

        public IFilterInputTypeDescriptor UseAnd(bool isUsed = true)
        {
            Definition.UseAnd = isUsed;
            return this;
        }

        public static FilterInputTypeDescriptor New(
            IDescriptorContext context,
            string? scope,
            Type entityType)
            => new FilterInputTypeDescriptor(context, scope, entityType);

        public static FilterInputTypeDescriptor FromSchemaType(
            IDescriptorContext context,
            string? scope,
            Type schemaType)
        {
            FilterInputTypeDescriptor? descriptor = New(context, scope, schemaType);
            descriptor.Definition.RuntimeType = typeof(object);
            return descriptor;
        }
    }
}<|MERGE_RESOLUTION|>--- conflicted
+++ resolved
@@ -163,65 +163,56 @@
             return fieldDescriptor;
         }
 
-<<<<<<< HEAD
-=======
+        public IFilterInputTypeDescriptor Ignore(NameString name)
+        {
+            FilterFieldDescriptor fieldDescriptor =
+                Fields.FirstOrDefault(t => t.Definition.Name == name);
+
+            if (fieldDescriptor == null)
+            {
+                fieldDescriptor = FilterFieldDescriptor.New(Context, Definition.Scope, name);
+                Fields.Add(fieldDescriptor);
+            }
+
+            fieldDescriptor.Ignore();
+            return this;
+        }
+
+        public IFilterInputTypeDescriptor Ignore(int operation)
+        {
+            FilterOperationFieldDescriptor fieldDescriptor =
+                Operations.FirstOrDefault(t => t.Definition.Operation == operation);
+
+            if (fieldDescriptor == null)
+            {
+                fieldDescriptor = FilterOperationFieldDescriptor.New(
+                    Context, Definition.Scope, operation);
+
+                Operations.Add(fieldDescriptor);
+            }
+
+            fieldDescriptor.Ignore();
+            return this;
+        }
+
+        public IFilterInputTypeDescriptor UseOr(bool isUsed = true)
+        {
+            Definition.UseOr = isUsed;
+            return this;
+        }
+
+        public IFilterInputTypeDescriptor UseAnd(bool isUsed = true)
+        {
+            Definition.UseAnd = isUsed;
+            return this;
+        }
+
         public static FilterInputTypeDescriptor New(
             IDescriptorContext context,
             string? scope,
             Type entityType) =>
             new FilterInputTypeDescriptor(context, scope, entityType);
 
->>>>>>> 06f9991b
-        public IFilterInputTypeDescriptor Ignore(NameString name)
-        {
-            FilterFieldDescriptor fieldDescriptor =
-                Fields.FirstOrDefault(t => t.Definition.Name == name);
-
-            if (fieldDescriptor == null)
-            {
-                fieldDescriptor = FilterFieldDescriptor.New(Context, Definition.Scope, name);
-                Fields.Add(fieldDescriptor);
-            }
-
-            fieldDescriptor.Ignore();
-            return this;
-        }
-
-        public IFilterInputTypeDescriptor Ignore(int operation)
-        {
-            FilterOperationFieldDescriptor fieldDescriptor =
-                Operations.FirstOrDefault(t => t.Definition.Operation == operation);
-
-            if (fieldDescriptor == null)
-            {
-                fieldDescriptor = FilterOperationFieldDescriptor.New(
-                    Context, Definition.Scope, operation);
-
-                Operations.Add(fieldDescriptor);
-            }
-
-            fieldDescriptor.Ignore();
-            return this;
-        }
-
-        public IFilterInputTypeDescriptor UseOr(bool isUsed = true)
-        {
-            Definition.UseOr = isUsed;
-            return this;
-        }
-
-        public IFilterInputTypeDescriptor UseAnd(bool isUsed = true)
-        {
-            Definition.UseAnd = isUsed;
-            return this;
-        }
-
-        public static FilterInputTypeDescriptor New(
-            IDescriptorContext context,
-            string? scope,
-            Type entityType)
-            => new FilterInputTypeDescriptor(context, scope, entityType);
-
         public static FilterInputTypeDescriptor FromSchemaType(
             IDescriptorContext context,
             string? scope,
