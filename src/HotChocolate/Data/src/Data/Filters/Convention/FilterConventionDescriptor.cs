--- conflicted
+++ resolved
@@ -36,18 +36,13 @@
             return Definition;
         }
 
-<<<<<<< HEAD
         public IFilterConventionDescriptor Binding<TRuntime, TInput>()
         {
             Definition.Bindings.Add(typeof(TRuntime), typeof(TInput));
             return this;
         }
 
-        public static FilterConventionDescriptor New(IConventionContext context)
-            => new FilterConventionDescriptor(context);
-=======
         public static FilterConventionDescriptor New(IConventionContext context) =>
             new FilterConventionDescriptor(context);
->>>>>>> 06f9991b
     }
 }