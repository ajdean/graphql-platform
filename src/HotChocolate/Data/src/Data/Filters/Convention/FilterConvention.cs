using System;
using System.Collections.Generic;
using System.Diagnostics.CodeAnalysis;
using System.Globalization;
using System.Linq;
using System.Reflection;
using HotChocolate.Configuration;
using HotChocolate.Data.Utilities;
using HotChocolate.Internal;
using HotChocolate.Resolvers;
using HotChocolate.Types;
using HotChocolate.Types.Descriptors;
using HotChocolate.Utilities;
using static HotChocolate.Data.ThrowHelper;

namespace HotChocolate.Data.Filters;

/// <summary>
/// The filter convention provides defaults for inferring filters.
/// </summary>
public class FilterConvention
    : Convention<FilterConventionDefinition>
    , IFilterConvention
{
    private const string _inputPostFix = "FilterInput";
    private const string _inputTypePostFix = "FilterInputType";

    private Action<IFilterConventionDescriptor>? _configure;
    private INamingConventions _namingConventions = default!;
    private IReadOnlyDictionary<int, FilterOperation> _operations = default!;
    private IDictionary<Type, Type> _bindings = default!;
    private IDictionary<ITypeReference, List<ConfigureFilterInputType>> _configs = default!;

    private NameString _argumentName;
    private IFilterProvider _provider = default!;
    private ITypeInspector _typeInspector = default!;
    private bool _useAnd;
    private bool _useOr;

    protected FilterConvention()
    {
        _configure = Configure;
    }

    public FilterConvention(Action<IFilterConventionDescriptor> configure)
    {
        _configure = configure ??
            throw new ArgumentNullException(nameof(configure));
    }

    internal new FilterConventionDefinition? Definition => base.Definition;

    /// <inheritdoc />
    protected override FilterConventionDefinition CreateDefinition(IConventionContext context)
    {
        if (_configure is null)
        {
            throw new InvalidOperationException(
                DataResources.FilterConvention_NoConfigurationSpecified);
        }

        var descriptor = FilterConventionDescriptor.New(
            context.DescriptorContext,
            context.Scope);

        _configure!(descriptor);
        _configure = null;

        return descriptor.CreateDefinition();
    }

    /// <summary>
    /// This method is called on initialization of the convention but before the convention is
    /// completed. The default implementation of this method does nothing. It can be overriden
    /// by a derived class such that the convention can be further configured before it is
    /// completed
    /// </summary>
    /// <param name="descriptor">
    /// The descriptor that can be used to configure the convention
    /// </param>
    protected virtual void Configure(IFilterConventionDescriptor descriptor)
    {
    }

    /// <inheritdoc />
    protected internal override void Complete(IConventionContext context)
    {
        if (Definition?.Provider is null)
        {
            throw FilterConvention_NoProviderFound(GetType(), Definition?.Scope);
        }

        if (Definition.ProviderInstance is null)
        {
            _provider =
                context.Services.GetOrCreateService<IFilterProvider>(Definition.Provider) ??
                throw FilterConvention_NoProviderFound(GetType(), Definition.Scope);
        }
        else
        {
            _provider = Definition.ProviderInstance;
        }

        _namingConventions = context.DescriptorContext.Naming;
        _operations =
            Definition.Operations.ToDictionary(x => x.Id, FilterOperation.FromDefinition);
        _bindings = Definition.Bindings;
        _configs = Definition.Configurations;
        _argumentName = Definition.ArgumentName;
        _useAnd = Definition.UseAnd;
        _useOr = Definition.UseOr;

        if (_provider is IFilterProviderConvention init)
        {
            IReadOnlyList<IFilterProviderExtension> extensions =
                CollectExtensions(context.Services, Definition);
            init.Initialize(context, this);
            MergeExtensions(context, init, extensions);
            init.Complete(context);
        }

        _typeInspector = context.DescriptorContext.TypeInspector;

        // It is important to always call base to continue the cleanup and the disposal of the
        // definition
        base.Complete(context);
    }

    /// <inheritdoc />
    public virtual NameString GetTypeName(Type runtimeType)
    {
        if (runtimeType is null)
        {
            throw new ArgumentNullException(nameof(runtimeType));
        }

        if (typeof(IEnumOperationFilterInputType).IsAssignableFrom(runtimeType) &&
            runtimeType.GenericTypeArguments.Length == 1 &&
            runtimeType.GetGenericTypeDefinition() == typeof(EnumOperationFilterInputType<>))
        {
            NameString genericName =
                _namingConventions.GetTypeName(runtimeType.GenericTypeArguments[0]);

            return genericName.Value + "OperationFilterInput";
        }

        if (typeof(IComparableOperationFilterInputType).IsAssignableFrom(runtimeType) &&
            runtimeType.GenericTypeArguments.Length == 1 &&
            runtimeType.GetGenericTypeDefinition() ==
            typeof(ComparableOperationFilterInputType<>))
        {
            NameString genericName =
                _namingConventions.GetTypeName(runtimeType.GenericTypeArguments[0]);

            return $"Comparable{genericName.Value}OperationFilterInput";
        }

        if (typeof(IListFilterInputType).IsAssignableFrom(runtimeType) &&
            runtimeType.GenericTypeArguments.Length == 1 &&
            runtimeType.GetGenericTypeDefinition() == typeof(ListFilterInputType<>))
        {
            Type genericType = runtimeType.GenericTypeArguments[0];
            NameString genericName;
            if (typeof(FilterInputType).IsAssignableFrom(genericType))
            {
                genericName = GetTypeName(genericType);
            }
            else
            {
                genericName = _namingConventions.GetTypeName(genericType);
            }

            return "List" + genericName.Value;
        }

        string name = _namingConventions.GetTypeName(runtimeType);

        var isInputObjectType = typeof(FilterInputType).IsAssignableFrom(runtimeType);
        var isEndingInput = name.EndsWith(_inputPostFix, StringComparison.Ordinal);
        var isEndingInputType = name.EndsWith(_inputTypePostFix, StringComparison.Ordinal);

        if (isInputObjectType && isEndingInputType)
        {
            return name.Substring(0, name.Length - 4);
        }

        if (isInputObjectType && !isEndingInput && !isEndingInputType)
        {
            return name + _inputPostFix;
        }

        if (!isInputObjectType && !isEndingInput)
        {
            return name + _inputPostFix;
        }

        return name;
    }

    /// <inheritdoc />
    public NameString GetTypeName(
        IFilterInputType parentType,
        FilterFieldDefinition fieldDefinition)
    {
        const string operationInputPostFix = $"Operation{_inputPostFix}";
        const string operationInputTypePostFix = $"Operation{_inputTypePostFix}";

        string parentName = parentType.Name;
        if (parentName.EndsWith(_inputPostFix, StringComparison.Ordinal))
        {
            parentName = parentName.Remove(parentName.Length - _inputPostFix.Length);
        }
        else if (parentName.EndsWith(operationInputPostFix, StringComparison.Ordinal))
        {
            parentName = parentName.Remove(parentName.Length - operationInputPostFix.Length);
        }
        else if (parentName.EndsWith(_inputTypePostFix, StringComparison.Ordinal))
        {
            parentName = parentName.Remove(parentName.Length - _inputTypePostFix.Length);
        }
        else if (parentName.EndsWith(operationInputTypePostFix, StringComparison.Ordinal))
        {
            parentName = parentName.Remove(parentName.Length - operationInputTypePostFix.Length);
        }

<<<<<<< HEAD
        return parentName + UppercaseFirstLetter(fieldDefinition.Name) + _inputPostFix;
=======
        return parentName + NameHelpers.UppercaseFirstLetter(fieldDefinition.Name) + _inputPostFix;
>>>>>>> e7c55e01
    }

    /// <inheritdoc />
    public virtual string? GetTypeDescription(Type runtimeType) =>
        _namingConventions.GetTypeDescription(runtimeType, TypeKind.InputObject);

    /// <inheritdoc />
    public virtual NameString GetFieldName(MemberInfo member) =>
        _namingConventions.GetMemberName(member, MemberKind.InputObjectField);

    /// <inheritdoc />
    public virtual string? GetFieldDescription(MemberInfo member) =>
        _namingConventions.GetMemberDescription(member, MemberKind.InputObjectField);

    /// <inheritdoc />
    public virtual ExtendedTypeReference GetFieldType(MemberInfo member)
    {
        if (member is null)
        {
            throw new ArgumentNullException(nameof(member));
        }

        if (TryCreateFilterType(_typeInspector.GetReturnType(member, true), out Type? rt))
        {
            return _typeInspector.GetTypeRef(rt, TypeContext.Input, Scope);
        }

        throw FilterConvention_TypeOfMemberIsUnknown(member);
    }

    /// <inheritdoc />
    public NameString GetOperationName(int operation)
    {
        if (_operations.TryGetValue(operation, out FilterOperation? operationConvention))
        {
            return operationConvention.Name;
        }

        throw FilterConvention_OperationNameNotFound(operation);
    }

    /// <inheritdoc />
    public string? GetOperationDescription(int operationId)
    {
        if (_operations.TryGetValue(operationId, out FilterOperation? operationConvention))
        {
            return operationConvention.Description;
        }

        return null;
    }

    /// <inheritdoc />
    public NameString GetArgumentName() => _argumentName;

    /// <inheritdoc cref="IFilterConvention"/>
    public void ApplyConfigurations(
        ITypeReference typeReference,
        IFilterInputTypeDescriptor descriptor)
    {
        if (_configs.TryGetValue(
            typeReference,
            out List<ConfigureFilterInputType>? configurations))
        {
            foreach (ConfigureFilterInputType configure in configurations)
            {
                configure(descriptor);
            }
        }
    }

    public FieldMiddleware CreateExecutor<TEntityType>() =>
        _provider.CreateExecutor<TEntityType>(_argumentName);

    public virtual void ConfigureField(IObjectFieldDescriptor descriptor) =>
        _provider.ConfigureField(_argumentName, descriptor);

    public bool IsAndAllowed()
    {
        return _useAnd;
    }

    public bool IsOrAllowed()
    {
        return _useOr;
    }

    public bool TryGetHandler(
        ITypeCompletionContext context,
        IFilterInputTypeDefinition typeDefinition,
        IFilterFieldDefinition fieldDefinition,
        [NotNullWhen(true)] out IFilterFieldHandler? handler)
    {
        foreach (IFilterFieldHandler filterFieldHandler in _provider.FieldHandlers)
        {
            if (filterFieldHandler.CanHandle(context, typeDefinition, fieldDefinition))
            {
                handler = filterFieldHandler;
                return true;
            }
        }

        handler = null;
        return false;
    }

    private bool TryCreateFilterType(
        IExtendedType runtimeType,
        [NotNullWhen(true)] out Type? type)
    {
        if (_bindings.TryGetValue(runtimeType.Source, out type))
        {
            return true;
        }

        if (runtimeType.IsArrayOrList)
        {
            if (runtimeType.ElementType is { } &&
                TryCreateFilterType(runtimeType.ElementType, out Type? elementType))
            {
                type = typeof(ListFilterInputType<>).MakeGenericType(elementType);
                return true;
            }
        }

        if (runtimeType.Type.IsEnum)
        {
            type = typeof(EnumOperationFilterInputType<>).MakeGenericType(runtimeType.Source);
            return true;
        }

        if (runtimeType.Type.IsClass ||
            runtimeType.Type.IsInterface)
        {
            type = typeof(FilterInputType<>).MakeGenericType(runtimeType.Source);
            return true;
        }

        type = null;
        return false;
    }

    private static IReadOnlyList<IFilterProviderExtension> CollectExtensions(
        IServiceProvider serviceProvider,
        FilterConventionDefinition definition)
    {
        List<IFilterProviderExtension> extensions = new List<IFilterProviderExtension>();
        extensions.AddRange(definition.ProviderExtensions);
        foreach (Type? extensionType in definition.ProviderExtensionsTypes)
        {
            if (serviceProvider.TryGetOrCreateService<IFilterProviderExtension>(
                extensionType,
                out IFilterProviderExtension? createdExtension))
            {
                extensions.Add(createdExtension);
            }
        }

        return extensions;
    }

    private void MergeExtensions(
        IConventionContext context,
        IFilterProviderConvention provider,
        IReadOnlyList<IFilterProviderExtension> extensions)
    {
        if (provider is Convention providerConvention)
        {
            for (var m = 0; m < extensions.Count; m++)
            {
                if (extensions[m] is IFilterProviderConvention extensionConvention)
                {
                    extensionConvention.Initialize(context, this);
                    extensions[m].Merge(context, providerConvention);
                    extensionConvention.Complete(context);
                }
            }
        }
    }

    private static string UppercaseFirstLetter(string? s)
    {
        if (s is null)
        {
            throw new ArgumentNullException(nameof(s));
        }
        s = s.Trim();
        if (s.Length < 1)
        {
            throw new ArgumentException("Provided string was empty.", nameof(s));
        }

        return $"{char.ToUpper(s[0], CultureInfo.InvariantCulture)}{s.Substring(1)}";
    }
}<|MERGE_RESOLUTION|>--- conflicted
+++ resolved
@@ -223,11 +223,7 @@
             parentName = parentName.Remove(parentName.Length - operationInputTypePostFix.Length);
         }
 
-<<<<<<< HEAD
-        return parentName + UppercaseFirstLetter(fieldDefinition.Name) + _inputPostFix;
-=======
         return parentName + NameHelpers.UppercaseFirstLetter(fieldDefinition.Name) + _inputPostFix;
->>>>>>> e7c55e01
     }
 
     /// <inheritdoc />
