--- conflicted
+++ resolved
@@ -20,15 +20,6 @@
     }
 
     private readonly string _fooEntitiesCypher =
-<<<<<<< HEAD
-        @"CREATE (:Foo {BarShort: 12}), (:Foo {BarShort: 14}), (:Foo {BarShort: 13})";
-    private readonly string _fooNullableEntitiesCypher =
-        @"CREATE
-                (:FooNullable {BarShort: 12}),
-                (:FooNullable {BarShort: NULL}),
-                (:FooNullable {BarShort: 14}),
-                (:FooNullable {BarShort: 13})";
-=======
         "CREATE (:Foo {BarShort: 12}), (:Foo {BarShort: 14}), (:Foo {BarShort: 13})";
     private readonly string _fooNullableEntitiesCypher =
         @"CREATE
@@ -36,7 +27,6 @@
             (:FooNullable {BarShort: NULL}),
             (:FooNullable {BarShort: 14}),
             (:FooNullable {BarShort: 13})";
->>>>>>> 57179ce7
 
     public class Foo
     {
@@ -960,8 +950,6 @@
         res1.MatchDocumentSnapshot("12and13");
         res2.MatchDocumentSnapshot("13and14");
         res3.MatchDocumentSnapshot("13andNull");
-<<<<<<< HEAD
-=======
     }
 
     [Fact]
@@ -1010,6 +998,5 @@
 #else
             schema.ToString().MatchSnapshot();
 #endif
->>>>>>> 57179ce7
     }
 }