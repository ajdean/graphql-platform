--- conflicted
+++ resolved
@@ -23,14 +23,9 @@
     /// </returns>
     public static ISchemaBuilder AddNeo4JFiltering(
         this ISchemaBuilder builder,
-<<<<<<< HEAD
-        string? name = null) =>
-        builder.AddFiltering(x => x.AddNeo4JDefaults(), name);
-=======
         string? name = null,
         bool compatabilityMode = false) =>
         builder.AddFiltering(x => x.AddNeo4JDefaults(compatabilityMode), name);
->>>>>>> 57179ce7
 
     /// <summary>
     /// Adds sorting support for Neo4j.
