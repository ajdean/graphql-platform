--- conflicted
+++ resolved
@@ -32,26 +32,6 @@
         [NotNullWhen(true)] out Condition result)
     {
         IValueNode value = node.Value;
-<<<<<<< HEAD
-        var parsedValue = InputParser.ParseLiteral(value, field.Type, field.Name);
-
-        if ((!context.RuntimeTypes.Peek().IsNullable || !CanBeNull) &&
-            parsedValue is null)
-        {
-            context.ReportError(ErrorHelper.CreateNonNullError(field, value, context));
-
-            result = null!;
-            return false;
-        }
-
-        if (!field.Type.IsInstanceOfType(value))
-        {
-            throw new InvalidOperationException();
-        }
-
-        result = HandleOperation(context, field, value, parsedValue);
-
-=======
         IExtendedType runtimeType = context.RuntimeTypes.Peek();
 
         Type type = field.Type.IsListType()
@@ -77,7 +57,6 @@
         }
 
         result = HandleOperation(context, field, value, parsedValue);
->>>>>>> 57179ce7
         return true;
     }
 
