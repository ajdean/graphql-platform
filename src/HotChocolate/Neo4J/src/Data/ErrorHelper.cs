--- conflicted
+++ resolved
@@ -11,11 +11,6 @@
     public static IError CreateNonNullError<T>(
         IFilterField field,
         IValueNode value,
-<<<<<<< HEAD
-        IFilterVisitorContext<T> context)
-    {
-        IFilterInputType filterType = context.Types.OfType<IFilterInputType>().First();
-=======
         IFilterVisitorContext<T> context,
         bool isMemberInvalid = false)
     {
@@ -25,7 +20,6 @@
             isMemberInvalid && field.Type.IsListType()
             ? new ListNullabilityNode(null, new RequiredModifierNode(null, null))
             : new RequiredModifierNode(null, null);
->>>>>>> 57179ce7
 
         return ErrorBuilder.New()
             .SetMessage(
@@ -34,11 +28,7 @@
                 filterType.Print())
             .AddLocation(value)
             .SetCode(ErrorCodes.Data.NonNullError)
-<<<<<<< HEAD
-            .SetExtension("expectedType", new NonNullType(field.Type).Print())
-=======
             .SetExtension("expectedType", field.Type.RewriteNullability(nullability).Print())
->>>>>>> 57179ce7
             .SetExtension("filterType", filterType.Print())
             .Build();
     }
