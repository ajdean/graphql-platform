--- conflicted
+++ resolved
@@ -1,8 +1,4 @@
-<<<<<<< HEAD
-import React, { FunctionComponent } from "react";
-=======
 import React, { FC } from "react";
->>>>>>> 4c85246e
 import styled from "styled-components";
 
 export const Article: FC = ({ children }) => {
