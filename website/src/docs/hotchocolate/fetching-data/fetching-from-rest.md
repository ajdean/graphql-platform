--- conflicted
+++ resolved
@@ -45,11 +45,7 @@
 You then have to get the `swagger.json` from your REST endpoint
 
 ```bash
-<<<<<<< HEAD
-curl http://localhost:5000/swagger/v1/swagger.json > swagger.json
-=======
 curl -o swagger.json http://localhost:5000/swagger/v1/swagger.json
->>>>>>> 8b204f7d
 ```
 
 Now you can generate the client from the `swagger.json`.
