--- conflicted
+++ resolved
@@ -29,11 +29,7 @@
 
 # Persisted State
 
-<<<<<<< HEAD
 Apart from focusing on reducing network request size we also can optimize using the network less by using the stores more efficiently. If you are not yet familiar with the store concepts first head over to [here](../caching).
-=======
-Apart from focusing on reducing network request size we also can optimize using the network less by using the stores more efficiently. If you are not yet familiar with the store concepts first head of [here](/docs/strawberryshake/caching).
->>>>>>> 0280c7d8
 
 One thing particular here is to persist the state that is aggregated in the stores to either the browsers IndexDB or to some small database like SQLite or LiteDB. When the user leaves the app and later returns to (closes the browser and reopens it) we can fill the state from our storage and have immediately data for the user while our store at the same time will start refreshing that data over the network if that is available.
 
